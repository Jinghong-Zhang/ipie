import numpy
import pytest
from mpi4py import MPI

from ipie.trial_wavefunction.single_det import SingleDet
from ipie.trial_wavefunction.single_det_ghf import SingleDetGHF
from ipie.utils.testing import get_random_nomsd, get_random_sys_ham


def print_matrix(matrix):
    for i in range(matrix.shape[0]):
        contents = ""
        for j in range(matrix.shape[1]):
            contents += "{:5.3f} ".format(matrix[i, j])
        print(contents)


@pytest.mark.unit
def test_single_det():
    nbasis = 10
    naux = 5 * nbasis
    nalpha, nbeta = (5, 7)
    numpy.random.seed(7)
    wavefunction = get_random_nomsd(nalpha, nbeta, nbasis, ndet=1)
    trial = SingleDet(
        wavefunction[1][0],
        (nalpha, nbeta),
        nbasis,
    )
    assert trial.num_elec == (nalpha, nbeta)
    assert trial.nbasis == nbasis
    assert trial.num_dets == len(wavefunction[0])
    trial.build()
    comm = MPI.COMM_WORLD
    sys, ham = get_random_sys_ham(nalpha, nbeta, nbasis, naux)
    trial.half_rotate(ham, comm=comm)
    assert trial._rchola.shape == (naux, nbasis * nalpha)
    assert trial._rcholb.shape == (naux, nbasis * nbeta)
    assert trial._rH1a.shape == (nalpha, nbasis)
    assert trial._rH1b.shape == (nbeta, nbasis)


@pytest.mark.unit
<<<<<<< HEAD
def test_single_det_ghf():
    nbasis = 10
    naux = 5 * nbasis
    nalpha, nbeta = (5, 7)
    numpy.random.seed(7)

=======
def test_single_det_all_up():
    nbasis = 10
    naux = 5 * nbasis
    nalpha, nbeta = (5, 0)
    np.random.seed(7)
>>>>>>> 03f4c33d
    wavefunction = get_random_nomsd(nalpha, nbeta, nbasis, ndet=1)
    trial = SingleDet(
        wavefunction[1][0],
        (nalpha, nbeta),
        nbasis,
    )
<<<<<<< HEAD
    sys, ham = get_random_sys_ham(nalpha, nbeta, nbasis, naux)
    trial.half_rotate(ham)
    trial.calculate_energy(sys, ham)

    energy_ref = trial.energy

    psi0 = numpy.zeros((2 * nbasis, nalpha + nbeta), dtype=trial.psi0a.dtype)

    # no rotation is applied
    trial.psi0a, _ = numpy.linalg.qr(trial.psi0a)
    trial.psi0b, _ = numpy.linalg.qr(trial.psi0b)
    psi0[:nbasis, :nalpha] = trial.psi0a.copy()
    psi0[nbasis:, nalpha:] = trial.psi0b.copy()

    trial = SingleDetGHF(
        psi0,
        (nalpha, nbeta),
        nbasis,
    )
    trial.calculate_energy(sys, ham)

    assert trial.num_elec == (nalpha, nbeta)
    assert trial.nbasis == nbasis
    assert trial.num_dets == len(wavefunction[0])

    numpy.testing.assert_almost_equal(energy_ref, trial.energy, decimal=10)

    # applying spin-axis rotation and checking if the energy changes
    theta = numpy.pi / 2.0
    phi = numpy.pi / 4.0

    Uspin = numpy.array(
        [
            [numpy.cos(theta / 2.0), -numpy.exp(1.0j * phi) * numpy.sin(theta / 2.0)],
            [numpy.exp(-1.0j * phi) * numpy.sin(theta / 2.0), numpy.cos(theta / 2.0)],
        ],
        dtype=numpy.complex128,
    )
    U = numpy.kron(Uspin, numpy.eye(trial.nbasis))

    psi0 = U.dot(psi0)
    trial = SingleDetGHF(
        psi0,
        (nalpha, nbeta),
        nbasis,
    )
    trial.calculate_energy(sys, ham)

    numpy.testing.assert_almost_equal(energy_ref, trial.energy, decimal=10)


if __name__ == "__main__":
    test_single_det()
    test_single_det_ghf()
=======
    assert trial.num_elec == (nalpha, nbeta)
    assert trial.nbasis == nbasis
    assert trial.num_dets == len(wavefunction[0])
    assert trial.G.shape == (2, nbasis, nbasis)
    assert trial.Ghalf[0].shape == (nalpha, nbasis)
    assert trial.Ghalf[1].shape == (nbeta, nbasis)

    trial.build()
    comm = MPI.COMM_WORLD
    sys, ham = get_random_sys_ham(nalpha, nbeta, nbasis, naux)
    trial.half_rotate(ham, comm=comm)
    assert trial._rchola.shape == (naux, nbasis * nalpha)
    assert trial._rcholb.shape == (naux, nbasis * nbeta)
    assert trial._rH1a.shape == (nalpha, nbasis)
    assert trial._rH1b.shape == (nbeta, nbasis)
>>>>>>> 03f4c33d
<|MERGE_RESOLUTION|>--- conflicted
+++ resolved
@@ -41,27 +41,12 @@
 
 
 @pytest.mark.unit
-<<<<<<< HEAD
 def test_single_det_ghf():
     nbasis = 10
     naux = 5 * nbasis
     nalpha, nbeta = (5, 7)
     numpy.random.seed(7)
 
-=======
-def test_single_det_all_up():
-    nbasis = 10
-    naux = 5 * nbasis
-    nalpha, nbeta = (5, 0)
-    np.random.seed(7)
->>>>>>> 03f4c33d
-    wavefunction = get_random_nomsd(nalpha, nbeta, nbasis, ndet=1)
-    trial = SingleDet(
-        wavefunction[1][0],
-        (nalpha, nbeta),
-        nbasis,
-    )
-<<<<<<< HEAD
     sys, ham = get_random_sys_ham(nalpha, nbeta, nbasis, naux)
     trial.half_rotate(ham)
     trial.calculate_energy(sys, ham)
@@ -113,10 +98,18 @@
     numpy.testing.assert_almost_equal(energy_ref, trial.energy, decimal=10)
 
 
-if __name__ == "__main__":
-    test_single_det()
-    test_single_det_ghf()
-=======
+def test_single_det_all_up():
+    nbasis = 10
+    naux = 5 * nbasis
+    nalpha, nbeta = (5, 0)
+    np.random.seed(7)
+    wavefunction = get_random_nomsd(nalpha, nbeta, nbasis, ndet=1)
+    trial = SingleDet(
+        wavefunction[1][0],
+        (nalpha, nbeta),
+        nbasis,
+    )
+
     assert trial.num_elec == (nalpha, nbeta)
     assert trial.nbasis == nbasis
     assert trial.num_dets == len(wavefunction[0])
@@ -132,4 +125,8 @@
     assert trial._rcholb.shape == (naux, nbasis * nbeta)
     assert trial._rH1a.shape == (nalpha, nbasis)
     assert trial._rH1b.shape == (nbeta, nbasis)
->>>>>>> 03f4c33d
+
+
+if __name__ == "__main__":
+    test_single_det()
+    test_single_det_ghf()