--- conflicted
+++ resolved
@@ -36,15 +36,10 @@
         self.optimized = True
 
         self.compute_trial_energy = False
-<<<<<<< HEAD
-        self.energy = None
-        self.e1b = None
-        self.e2b = None
-=======
+
         self.e1b = None
         self.e2b = None
         self.energy = None
->>>>>>> 6f83064b
 
     def cast_to_cupy(self) -> None:
         cast_to_device(self, self.verbose)
