from mpi4py import MPI
import numpy as np
from typing import Tuple

from ipie.trial_wavefunction.wavefunction_base import TrialWavefunctionBase
from ipie.utils.mpi import get_shared_array
from ipie.hamiltonians.generic import Generic, GenericRealChol, GenericComplexChol

<<<<<<< HEAD
def half_rotate_generic_ghf(
    trial: TrialWavefunctionBase,
    hamiltonian: Generic,
    comm: MPI.COMM_WORLD,
    orbs: np.ndarray,
    ndets: int = 1,
    verbose: bool = False,
) -> Tuple[Tuple[np.ndarray, np.ndarray], Tuple[np.ndarray, np.ndarray]]:
    if verbose:
        print("# Constructing half rotated Cholesky vectors.")
    assert len(orbs.shape) == 3
    assert orbs.shape[0] == ndets
    M = hamiltonian.nbasis
    nchol = hamiltonian.nchol
    nocc = orbs.shape[-1]
    if trial.verbose:
        print(
            "# Shape of half-rotated Cholesky: {}".format((ndets, nchol, nocc * M))
        )

    chol = hamiltonian.chol.reshape((M, M, nchol))

    shape = (ndets, nchol, (M * nocc))

    ctype = hamiltonian.chol.dtype
    ptype = orbs.dtype
    integral_type = ctype if ctype.itemsize > ptype.itemsize else ptype
    if isinstance(hamiltonian, GenericComplexChol):
        cholbar = chol.transpose(1,0,2).conj().copy()
        A = hamiltonian.A.reshape((M,M,nchol))
        B = hamiltonian.B.reshape((M,M,nchol))
        rchol = [get_shared_array(comm, shape, integral_type) for i in range(4)]
    elif isinstance(hamiltonian, GenericRealChol):
        rchol = [get_shared_array(comm, shape, integral_type)]

    rH1 = get_shared_array(comm, (ndets, nocc, M), integral_type)
    rH1[:] = np.einsum("Jpi,pq->Jiq", orbs.conj(), hamiltonian.H1[0], optimize=True)

    if verbose:
        print("# Half-Rotating Cholesky for determinant.")
    start = 0  # determinant loops
    compute = True
    # Distribute amongst MPI tasks on this node.
    if comm is not None:
        nwork_per_thread = hamiltonian.nchol // comm.size
        if nwork_per_thread == 0:
            start_n = 0
            end_n = nchol
            if comm.rank != 0:
                # Just run on root processor if problem too small.
                compute = False
        else:
            start_n = comm.rank * nwork_per_thread  # Cholesky work split
            end_n = (comm.rank + 1) * nwork_per_thread
            if comm.rank == comm.size - 1:
                end_n = nchol
    else:
        start_n = 0
        end_n = hamiltonian.nchol

    nchol_loc = end_n - start_n
    if compute:
        if isinstance(hamiltonian, GenericComplexChol):
            L = [chol, cholbar, A, B]
        elif isinstance(hamiltonian, GenericRealChol):
            L = [chol]
        
        for i in range(len(L)):
            # Investigate whether these einsums are fast in the future
            rup = np.einsum(
                "Jmi,mnx->Jxin",
                orbs.conj(),
                L[i][:, :, start_n:end_n],
                optimize=True,
            )
            rup = rup.reshape((ndets, nchol_loc, na * M))
            rchol[i][:, start_n:end_n, start : start + M * na] = rup[:]

    if comm is not None:
        comm.barrier()

    if isinstance(hamiltonian, GenericRealChol):
        rchol = rchol[0]

    # storing intermediates for correlation energy
    return rH1, rchol

=======
>>>>>>> 9dded917

def half_rotate_generic(
    trial: TrialWavefunctionBase,
    hamiltonian: Generic,
    comm: MPI.COMM_WORLD,
    orbsa: np.ndarray,
    orbsb: np.ndarray,
    ndets: int = 1,
    verbose: bool = False,
) -> Tuple[Tuple[np.ndarray, np.ndarray], Tuple[np.ndarray, np.ndarray]]:
    if verbose:
        print("# Constructing half rotated Cholesky vectors.")
    assert len(orbsa.shape) == 3
    assert len(orbsb.shape) == 3
    assert orbsa.shape[0] == ndets
    assert orbsb.shape[0] == ndets
    M = hamiltonian.nbasis
    nchol = hamiltonian.nchol
    na = orbsa.shape[-1]
    nb = orbsb.shape[-1]
    if trial.verbose:
        print("# Shape of alpha half-rotated Cholesky: {}".format((ndets, nchol, na * M)))
        print("# Shape of beta half-rotated Cholesky: {}".format((ndets, nchol, nb * M)))

    chol = hamiltonian.chol.reshape((M, M, nchol))

    shape_a = (ndets, nchol, (M * na))
    shape_b = (ndets, nchol, (M * nb))

    ctype = hamiltonian.chol.dtype
    ptype = orbsa.dtype
    integral_type = ctype if ctype.itemsize > ptype.itemsize else ptype
    if isinstance(hamiltonian, GenericComplexChol):
        cholbar = chol.transpose(1, 0, 2).conj().copy()
        A = hamiltonian.A.reshape((M, M, nchol))
        B = hamiltonian.B.reshape((M, M, nchol))
        rchola = [get_shared_array(comm, shape_a, integral_type) for i in range(4)]
        rcholb = [get_shared_array(comm, shape_b, integral_type) for i in range(4)]
    elif isinstance(hamiltonian, GenericRealChol):
        rchola = [get_shared_array(comm, shape_a, integral_type)]
        rcholb = [get_shared_array(comm, shape_b, integral_type)]

    rH1a = get_shared_array(comm, (ndets, na, M), integral_type)
    rH1b = get_shared_array(comm, (ndets, nb, M), integral_type)

    rH1a[:] = np.einsum("Jpi,pq->Jiq", orbsa.conj(), hamiltonian.H1[0], optimize=True)
    rH1b[:] = np.einsum("Jpi,pq->Jiq", orbsb.conj(), hamiltonian.H1[1], optimize=True)

    if verbose:
        print("# Half-Rotating Cholesky for determinant.")
    # start = i*M*(na+nb)
    start_a = 0  # determinant loops
    start_b = 0
    compute = True
    # Distribute amongst MPI tasks on this node.
    if comm is not None:
        nwork_per_thread = hamiltonian.nchol // comm.size
        if nwork_per_thread == 0:
            start_n = 0
            end_n = nchol
            if comm.rank != 0:
                # Just run on root processor if problem too small.
                compute = False
        else:
            start_n = comm.rank * nwork_per_thread  # Cholesky work split
            end_n = (comm.rank + 1) * nwork_per_thread
            if comm.rank == comm.size - 1:
                end_n = nchol
    else:
        start_n = 0
        end_n = hamiltonian.nchol

    nchol_loc = end_n - start_n
    if compute:
        if isinstance(hamiltonian, GenericComplexChol):
            L = [chol, cholbar, A, B]
        elif isinstance(hamiltonian, GenericRealChol):
            L = [chol]

        for i in range(len(L)):
            # Investigate whether these einsums are fast in the future
            rup = np.einsum(
                "Jmi,mnx->Jxin",
                orbsa.conj(),
                L[i][:, :, start_n:end_n],
                optimize=True,
            )
            rup = rup.reshape((ndets, nchol_loc, na * M))
            rdn = np.einsum(
                "Jmi,mnx->Jxin",
                orbsb.conj(),
                L[i][:, :, start_n:end_n],
                optimize=True,
            )
            rdn = rdn.reshape((ndets, nchol_loc, nb * M))
            rchola[i][:, start_n:end_n, start_a : start_a + M * na] = rup[:]
            rcholb[i][:, start_n:end_n, start_b : start_b + M * nb] = rdn[:]

    if comm is not None:
        comm.barrier()

    if isinstance(hamiltonian, GenericRealChol):
        rchola = rchola[0]
        rcholb = rcholb[0]

    # storing intermediates for correlation energy
    return (rH1a, rH1b), (rchola, rcholb)<|MERGE_RESOLUTION|>--- conflicted
+++ resolved
@@ -6,7 +6,6 @@
 from ipie.utils.mpi import get_shared_array
 from ipie.hamiltonians.generic import Generic, GenericRealChol, GenericComplexChol
 
-<<<<<<< HEAD
 def half_rotate_generic_ghf(
     trial: TrialWavefunctionBase,
     hamiltonian: Generic,
@@ -94,8 +93,6 @@
     # storing intermediates for correlation energy
     return rH1, rchol
 
-=======
->>>>>>> 9dded917
 
 def half_rotate_generic(
     trial: TrialWavefunctionBase,
