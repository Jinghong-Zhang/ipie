import numpy

from ipie.utils.backend import arraylib as xp
from ipie.utils.backend import synchronize, to_host


def construct_force_bias_batch(hamiltonian, walker_batch, trial, mpi_handler=None):
    """Compute optimal force bias.

    Uses rotated Green's function.

    Parameters
    ----------
    hamiltonian : class
        hamiltonian object.

    walker_batch : class
        walker_batch object.

    trial : class
        Trial wavefunction object.

    Returns
    -------
    xbar : :class:`numpy.ndarray`
        Force bias.
    """

    if walker_batch.name == "SingleDetWalkerBatch" and trial.name == "MultiSlater":
        if hamiltonian.chunked:
            return construct_force_bias_batch_single_det_chunked(
                hamiltonian, walker_batch, trial, mpi_handler
            )
        else:
            return construct_force_bias_batch_single_det(
                hamiltonian, walker_batch, trial
            )
    elif (
        walker_batch.name == "MultiDetTrialWalkerBatch" and trial.name == "MultiSlater"
    ):
        return construct_force_bias_batch_multi_det_trial(
            hamiltonian, walker_batch, trial
        )


def construct_force_bias_batch_multi_det_trial(hamiltonian, walker_batch, trial):
    Ga = walker_batch.Ga.reshape(walker_batch.nwalkers, hamiltonian.nbasis**2)
    Gb = walker_batch.Gb.reshape(walker_batch.nwalkers, hamiltonian.nbasis**2)
    # Cholesky vectors. [M^2, nchol]
    # Why are there so many transposes here?
    if numpy.isrealobj(hamiltonian.chol_vecs):
        vbias_batch = numpy.empty(
            (hamiltonian.nchol, walker_batch.nwalkers), dtype=numpy.complex128
        )
        vbias_batch.real = hamiltonian.chol_vecs.T.dot(Ga.T.real + Gb.T.real)
        vbias_batch.imag = hamiltonian.chol_vecs.T.dot(Ga.T.imag + Gb.T.imag)
        vbias_batch = vbias_batch.T.copy()
        return vbias_batch
    else:
        vbias_batch_tmp = hamiltonian.chol_vecs.T.dot(Ga.T + Gb.T)
        vbias_batch_tmp = vbias_batch_tmp.T.copy()
        return vbias_batch_tmp


def construct_force_bias_batch_single_det(hamiltonian, walker_batch, trial):
    """Compute optimal force bias.

    Uses rotated Green's function.

    Parameters
    ----------
    hamiltonian : class
        hamiltonian object.

    walker_batch : class
        walker_batch object.

    trial : class
        Trial wavefunction object.

    Returns
    -------
    xbar : :class:`numpy.ndarray`
        Force bias.
    """
    if walker_batch.rhf:
        Ghalfa = walker_batch.Ghalfa.reshape(
            walker_batch.nwalkers, walker_batch.nup * hamiltonian.nbasis
        )
        if xp.isrealobj(trial._rchola) and xp.isrealobj(trial._rcholb):
            vbias_batch_real = 2.0 * trial._rchola.dot(Ghalfa.T.real)
            vbias_batch_imag = 2.0 * trial._rchola.dot(Ghalfa.T.imag)
            vbias_batch = xp.empty(
                (walker_batch.nwalkers, hamiltonian.nchol), dtype=Ghalfa.dtype
            )
            vbias_batch.real = vbias_batch_real.T.copy()
            vbias_batch.imag = vbias_batch_imag.T.copy()
            synchronize()
            return vbias_batch
        else:
            vbias_batch_tmp = 2.0 * trial._rchola.dot(Ghalfa.T)
            return vbias_batch
            return vbias_batch_tmp.T

    else:
        if trial.mixed_precision:
            dGhalfa = (
                walker_batch.Ghalfa.reshape(
                    walker_batch.nwalkers, walker_batch.nup * hamiltonian.nbasis
                )
                - trial.psia.T.ravel()
            )
            dGhalfb = (
                walker_batch.Ghalfb.reshape(
                    walker_batch.nwalkers, walker_batch.ndown * hamiltonian.nbasis
                )
                - trial.psib.T.ravel()
            )
            dGhalfa = dGhalfa.astype(numpy.complex64)
            dGhalfb = dGhalfb.astype(numpy.complex64)
            if xp.isrealobj(trial._rchola) and xp.isrealobj(trial._rcholb):
                # single precision
                vbias_batch_real = trial._rchola.dot(
                    dGhalfa.T.real
                ) + trial._rcholb.dot(dGhalfb.T.real)
                vbias_batch_imag = trial._rchola.dot(
                    dGhalfa.T.imag
                ) + trial._rcholb.dot(dGhalfb.T.imag)
                # double precision
                vbias_batch = xp.empty(
                    (walker_batch.nwalkers, hamiltonian.nchol),
                    dtype=walker_batch.Ghalfa.dtype,
                )
                vbias_batch.real = vbias_batch_real.T.copy() + trial._vbias0.real
                vbias_batch.imag = vbias_batch_imag.T.copy() + trial._vbias0.imag
                synchronize()
                return vbias_batch
            else:
                vbias_batch_tmp = trial._rchola.dot(dGhalfa.T) + trial._rcholb.dot(
                    dGhalfb.T
                )
                vbias_batch_tmp += trial._vbias0
                synchronize()
                return vbias_batch_tmp.T
        else:
            Ghalfa = walker_batch.Ghalfa.reshape(
                walker_batch.nwalkers, walker_batch.nup * hamiltonian.nbasis
            )
            Ghalfb = walker_batch.Ghalfb.reshape(
                walker_batch.nwalkers, walker_batch.ndown * hamiltonian.nbasis
            )
            if xp.isrealobj(trial._rchola) and xp.isrealobj(trial._rcholb):
                vbias_batch_real = trial._rchola.dot(Ghalfa.T.real) + trial._rcholb.dot(
                    Ghalfb.T.real
                )
                vbias_batch_imag = trial._rchola.dot(Ghalfa.T.imag) + trial._rcholb.dot(
                    Ghalfb.T.imag
                )
                vbias_batch = xp.empty(
                    (walker_batch.nwalkers, hamiltonian.nchol), dtype=Ghalfa.dtype
                )
                vbias_batch.real = vbias_batch_real.T.copy()
                vbias_batch.imag = vbias_batch_imag.T.copy()
                synchronize()
                return vbias_batch
            else:
                vbias_batch_tmp = trial._rchola.dot(Ghalfa.T) + trial._rcholb.dot(
                    Ghalfb.T
                )
                synchronize()
                return vbias_batch_tmp.T


def construct_force_bias_batch_single_det_chunked(
    hamiltonian, walker_batch, trial, handler
):
    """Compute optimal force bias.

    Uses rotated Green's function.

    Parameters
    ----------
    hamiltonian : class
        hamiltonian object.

    walker_batch : class
        walker_batch object.

    trial : class
        Trial wavefunction object.

    Returns
    -------
    xbar : :class:`numpy.ndarray`
        Force bias.
    """
<<<<<<< HEAD
    do_gpu = is_cupy(trial.psi) # if even one array is a cupy array we should assume the rest is done with cupy

    if do_gpu:
        import cupy
        assert cupy.is_available()
        isrealobj = cupy.isrealobj
        empty = cupy.empty
        zeros_like = cupy.zeros_like
        zeros = cupy.zeros
    else:
        isrealobj = numpy.isrealobj
        empty = numpy.empty
        zeros_like = numpy.zeros_like
        zeros = numpy.zeros
    where = numpy.where

=======
>>>>>>> 403ef361
    assert hamiltonian.chunked
    assert xp.isrealobj(trial._rchola)

    Ghalfa = walker_batch.Ghalfa.reshape(
        walker_batch.nwalkers, walker_batch.nup * hamiltonian.nbasis
    )
    Ghalfb = walker_batch.Ghalfb.reshape(
        walker_batch.nwalkers, walker_batch.ndown * hamiltonian.nbasis
    )

    chol_idxs_chunk = hamiltonian.chol_idxs_chunk

    Ghalfa_recv = xp.zeros_like(Ghalfa)
    Ghalfb_recv = xp.zeros_like(Ghalfb)

    Ghalfa_send = Ghalfa.copy()
    Ghalfb_send = Ghalfb.copy()

    ssize = handler.scomm.size
    srank = handler.scomm.rank

    vbias_batch_real_recv = xp.zeros((hamiltonian.nchol, walker_batch.nwalkers))
    vbias_batch_imag_recv = xp.zeros((hamiltonian.nchol, walker_batch.nwalkers))

    vbias_batch_real_send = xp.zeros((hamiltonian.nchol, walker_batch.nwalkers))
    vbias_batch_imag_send = xp.zeros((hamiltonian.nchol, walker_batch.nwalkers))

    vbias_batch_real_send[chol_idxs_chunk, :] = trial._rchola_chunk.dot(
        Ghalfa.T.real
    ) + trial._rcholb_chunk.dot(Ghalfb.T.real)
    vbias_batch_imag_send[chol_idxs_chunk, :] = trial._rchola_chunk.dot(
        Ghalfa.T.imag
    ) + trial._rcholb_chunk.dot(Ghalfb.T.imag)


    tcomm = 0.0
    senders = handler.senders
    receivers = handler.receivers
    for icycle in range(handler.ssize - 1):
<<<<<<< HEAD
        cupy.cuda.stream.get_current_stream().synchronize()

        handler.scomm.Isend(Ghalfa_send, dest=receivers[srank], tag=1)
        handler.scomm.Isend(Ghalfb_send, dest=receivers[srank], tag=2)
        handler.scomm.Isend(vbias_batch_real_send, dest=receivers[srank], tag=3)
        handler.scomm.Isend(vbias_batch_imag_send, dest=receivers[srank], tag=4)

        sender = where(receivers == srank)[0]
        req1 = handler.scomm.Irecv(Ghalfa_recv, source=sender, tag=1)
        req2 = handler.scomm.Irecv(Ghalfb_recv, source=sender, tag=2)
        req3 = handler.scomm.Irecv(vbias_batch_real_recv, source=sender, tag=3)
        req4 = handler.scomm.Irecv(vbias_batch_imag_recv, source=sender, tag=4)
        req1.wait()
        req2.wait()
        req3.wait()
        req4.wait()

=======
        for isend, sender in enumerate(senders):
            if srank == isend:
                Ghalfa_send = to_host(Ghalfa_send)
                Ghalfb_send = to_host(Ghalfb_send)
                vbias_batch_real_send = to_host(vbias_batch_real_send)
                vbias_batch_imag_send = to_host(vbias_batch_imag_send)
                handler.scomm.Send(Ghalfa_send, dest=receivers[isend], tag=1)
                handler.scomm.Send(Ghalfb_send, dest=receivers[isend], tag=2)
                handler.scomm.Send(vbias_batch_real_send, dest=receivers[isend], tag=3)
                handler.scomm.Send(vbias_batch_imag_send, dest=receivers[isend], tag=4)
                Ghalfa_send = xp.asarray(Ghalfa_send)
                Ghalfb_send = xp.asarray(Ghalfb_send)
                vbias_batch_real_send = xp.asarray(vbias_batch_real_send)
                vbias_batch_imag_send = xp.asarray(vbias_batch_imag_send)
            elif srank == receivers[isend]:
                sender = numpy.where(receivers == srank)[0]
                Ghalfa_recv = to_host(Ghalfa_recv)
                Ghalfb_recv = to_host(Ghalfb_recv)
                vbias_batch_real_recv = to_host(vbias_batch_real_recv)
                vbias_batch_imag_recv = to_host(vbias_batch_imag_recv)
                handler.scomm.Recv(Ghalfa_recv, source=sender, tag=1)
                handler.scomm.Recv(Ghalfb_recv, source=sender, tag=2)
                handler.scomm.Recv(vbias_batch_real_recv, source=sender, tag=3)
                handler.scomm.Recv(vbias_batch_imag_recv, source=sender, tag=4)
                Ghalfa_recv = xp.asarray(Ghalfa_recv)
                Ghalfb_recv = xp.asarray(Ghalfb_recv)
                vbias_batch_real_recv = xp.asarray(vbias_batch_real_recv)
                vbias_batch_imag_recv = xp.asarray(vbias_batch_imag_recv)
>>>>>>> 403ef361
        handler.scomm.barrier()

        # prepare sending
        vbias_batch_real_send = vbias_batch_real_recv.copy()
        vbias_batch_imag_send = vbias_batch_imag_recv.copy()
        vbias_batch_real_send[chol_idxs_chunk, :] = trial._rchola_chunk.dot(
            Ghalfa_recv.T.real
        ) + trial._rcholb_chunk.dot(Ghalfb_recv.T.real)
        vbias_batch_imag_send[chol_idxs_chunk, :] = trial._rchola_chunk.dot(
            Ghalfa_recv.T.imag
        ) + trial._rcholb_chunk.dot(Ghalfb_recv.T.imag)
        Ghalfa_send = Ghalfa_recv.copy()
        Ghalfb_send = Ghalfb_recv.copy()

<<<<<<< HEAD
    cupy.cuda.stream.get_current_stream().synchronize()
    handler.scomm.Isend(vbias_batch_real_send, dest=receivers[srank], tag=1)
    handler.scomm.Isend(vbias_batch_imag_send, dest=receivers[srank], tag=2)

    sender = where(receivers == srank)[0]
    req1 = handler.scomm.Irecv(vbias_batch_real_recv, source=sender, tag=1)
    req2 = handler.scomm.Irecv(vbias_batch_imag_recv, source=sender, tag=2)
    req1.wait()
    req2.wait()
    handler.scomm.barrier()
=======
    for isend, sender in enumerate(senders):
        if handler.scomm.rank == sender:  # sending 1 xshifted to 0 xshifted_buf
            vbias_batch_real_send = to_host(vbias_batch_real_send)
            vbias_batch_imag_send = to_host(vbias_batch_imag_send)
            handler.scomm.Send(vbias_batch_real_send, dest=receivers[isend], tag=1)
            handler.scomm.Send(vbias_batch_imag_send, dest=receivers[isend], tag=2)
            vbias_batch_real_send = xp.asarray(vbias_batch_real_send)
            vbias_batch_imag_send = xp.asarray(vbias_batch_imag_send)
        elif srank == receivers[isend]:
            sender = numpy.where(receivers == srank)[0]
            vbias_batch_real_recv = to_host(vbias_batch_real_recv)
            vbias_batch_imag_recv = to_host(vbias_batch_imag_recv)
            handler.scomm.Recv(vbias_batch_real_recv, source=sender, tag=1)
            handler.scomm.Recv(vbias_batch_imag_recv, source=sender, tag=2)
            vbias_batch_real_recv = xp.asarray(vbias_batch_real_recv)
            vbias_batch_imag_recv = xp.asarray(vbias_batch_imag_recv)
>>>>>>> 403ef361

    vbias_batch = xp.empty((walker_batch.nwalkers, hamiltonian.nchol), dtype=Ghalfa.dtype)
    vbias_batch.real = vbias_batch_real_recv.T.copy()
    vbias_batch.imag = vbias_batch_imag_recv.T.copy()
    synchronize()
    return vbias_batch<|MERGE_RESOLUTION|>--- conflicted
+++ resolved
@@ -194,25 +194,6 @@
     xbar : :class:`numpy.ndarray`
         Force bias.
     """
-<<<<<<< HEAD
-    do_gpu = is_cupy(trial.psi) # if even one array is a cupy array we should assume the rest is done with cupy
-
-    if do_gpu:
-        import cupy
-        assert cupy.is_available()
-        isrealobj = cupy.isrealobj
-        empty = cupy.empty
-        zeros_like = cupy.zeros_like
-        zeros = cupy.zeros
-    else:
-        isrealobj = numpy.isrealobj
-        empty = numpy.empty
-        zeros_like = numpy.zeros_like
-        zeros = numpy.zeros
-    where = numpy.where
-
-=======
->>>>>>> 403ef361
     assert hamiltonian.chunked
     assert xp.isrealobj(trial._rchola)
 
@@ -252,8 +233,7 @@
     senders = handler.senders
     receivers = handler.receivers
     for icycle in range(handler.ssize - 1):
-<<<<<<< HEAD
-        cupy.cuda.stream.get_current_stream().synchronize()
+        synchronize()
 
         handler.scomm.Isend(Ghalfa_send, dest=receivers[srank], tag=1)
         handler.scomm.Isend(Ghalfb_send, dest=receivers[srank], tag=2)
@@ -270,36 +250,6 @@
         req3.wait()
         req4.wait()
 
-=======
-        for isend, sender in enumerate(senders):
-            if srank == isend:
-                Ghalfa_send = to_host(Ghalfa_send)
-                Ghalfb_send = to_host(Ghalfb_send)
-                vbias_batch_real_send = to_host(vbias_batch_real_send)
-                vbias_batch_imag_send = to_host(vbias_batch_imag_send)
-                handler.scomm.Send(Ghalfa_send, dest=receivers[isend], tag=1)
-                handler.scomm.Send(Ghalfb_send, dest=receivers[isend], tag=2)
-                handler.scomm.Send(vbias_batch_real_send, dest=receivers[isend], tag=3)
-                handler.scomm.Send(vbias_batch_imag_send, dest=receivers[isend], tag=4)
-                Ghalfa_send = xp.asarray(Ghalfa_send)
-                Ghalfb_send = xp.asarray(Ghalfb_send)
-                vbias_batch_real_send = xp.asarray(vbias_batch_real_send)
-                vbias_batch_imag_send = xp.asarray(vbias_batch_imag_send)
-            elif srank == receivers[isend]:
-                sender = numpy.where(receivers == srank)[0]
-                Ghalfa_recv = to_host(Ghalfa_recv)
-                Ghalfb_recv = to_host(Ghalfb_recv)
-                vbias_batch_real_recv = to_host(vbias_batch_real_recv)
-                vbias_batch_imag_recv = to_host(vbias_batch_imag_recv)
-                handler.scomm.Recv(Ghalfa_recv, source=sender, tag=1)
-                handler.scomm.Recv(Ghalfb_recv, source=sender, tag=2)
-                handler.scomm.Recv(vbias_batch_real_recv, source=sender, tag=3)
-                handler.scomm.Recv(vbias_batch_imag_recv, source=sender, tag=4)
-                Ghalfa_recv = xp.asarray(Ghalfa_recv)
-                Ghalfb_recv = xp.asarray(Ghalfb_recv)
-                vbias_batch_real_recv = xp.asarray(vbias_batch_real_recv)
-                vbias_batch_imag_recv = xp.asarray(vbias_batch_imag_recv)
->>>>>>> 403ef361
         handler.scomm.barrier()
 
         # prepare sending
@@ -314,35 +264,16 @@
         Ghalfa_send = Ghalfa_recv.copy()
         Ghalfb_send = Ghalfb_recv.copy()
 
-<<<<<<< HEAD
-    cupy.cuda.stream.get_current_stream().synchronize()
+    synchronize()
     handler.scomm.Isend(vbias_batch_real_send, dest=receivers[srank], tag=1)
     handler.scomm.Isend(vbias_batch_imag_send, dest=receivers[srank], tag=2)
 
-    sender = where(receivers == srank)[0]
+    sender = numpy.where(receivers == srank)[0]
     req1 = handler.scomm.Irecv(vbias_batch_real_recv, source=sender, tag=1)
     req2 = handler.scomm.Irecv(vbias_batch_imag_recv, source=sender, tag=2)
     req1.wait()
     req2.wait()
     handler.scomm.barrier()
-=======
-    for isend, sender in enumerate(senders):
-        if handler.scomm.rank == sender:  # sending 1 xshifted to 0 xshifted_buf
-            vbias_batch_real_send = to_host(vbias_batch_real_send)
-            vbias_batch_imag_send = to_host(vbias_batch_imag_send)
-            handler.scomm.Send(vbias_batch_real_send, dest=receivers[isend], tag=1)
-            handler.scomm.Send(vbias_batch_imag_send, dest=receivers[isend], tag=2)
-            vbias_batch_real_send = xp.asarray(vbias_batch_real_send)
-            vbias_batch_imag_send = xp.asarray(vbias_batch_imag_send)
-        elif srank == receivers[isend]:
-            sender = numpy.where(receivers == srank)[0]
-            vbias_batch_real_recv = to_host(vbias_batch_real_recv)
-            vbias_batch_imag_recv = to_host(vbias_batch_imag_recv)
-            handler.scomm.Recv(vbias_batch_real_recv, source=sender, tag=1)
-            handler.scomm.Recv(vbias_batch_imag_recv, source=sender, tag=2)
-            vbias_batch_real_recv = xp.asarray(vbias_batch_real_recv)
-            vbias_batch_imag_recv = xp.asarray(vbias_batch_imag_recv)
->>>>>>> 403ef361
 
     vbias_batch = xp.empty((walker_batch.nwalkers, hamiltonian.nchol), dtype=Ghalfa.dtype)
     vbias_batch.real = vbias_batch_real_recv.T.copy()
