# Copyright 2022 The ipie Developers. All Rights Reserved.
#
# Licensed under the Apache License, Version 2.0 (the "License");
# you may not use this file except in compliance with the License.
# You may obtain a copy of the License at
#
#     http://www.apache.org/licenses/LICENSE-2.0
#
# Unless required by applicable law or agreed to in writing, software
# distributed under the License is distributed on an "AS IS" BASIS,
# WITHOUT WARRANTIES OR CONDITIONS OF ANY KIND, either express or implied.
# See the License for the specific language governing permissions and
# limitations under the License.
#
# Authors: Fionn Malone <fionn.malone@gmail.com>
#          Joonho Lee <linusjoonho@gmail.com>
#

import time

import numpy
from numba import jit

from ipie.estimators.generic import local_energy_generic_cholesky
<<<<<<< HEAD
from ipie.estimators.local_energy_sd import (
    local_energy_single_det_batch_einsum,
    local_energy_single_det_uhf_batch,
    two_body_energy_uhf,
)
from ipie.propagation.overlap import (
    compute_determinants_batched,
    get_overlap_one_det_wicks,
)
from ipie.utils.linalg import minor_mask, minor_mask4

try:
    from ipie.propagation.wicks_kernels import (
        get_cofactor_matrix_4_batched,
        get_cofactor_matrix_batched,
        get_det_matrix_batched,
    )
except ImportError:
    pass
=======
from ipie.propagation.overlap import (compute_determinants_batched,
                                      get_overlap_one_det_wicks,
                                      get_cofactor_matrix_batched, get_cofactor_matrix_4_batched
                                      )
from ipie.utils.linalg import minor_mask, minor_mask4

>>>>>>> 41cde2fa

from ipie.estimators.kernels.cpu import wicks as wk


def local_energy_multi_det_trial_wicks_batch(system, ham, walker_batch, trial):
    """Compute local energy for walker batch (all walkers at once).

    Multi determinant case (particle-hole) using Wick's theorem algorithm.

    Parameters
    ----------
    system : system object
        System being studied.
    hamiltonian : hamiltonian object
        Hamiltonian being studied.
    walker_batch : WalkerBatch
        Walkers object.
    trial : trial object
        Trial wavefunctioni.

    Returns
    -------
    local_energy : np.ndarray
        Total, one-body and two-body energies.
    """
    nwalkers = walker_batch.nwalkers
    nbasis = ham.nbasis
    nchol = ham.nchol
    Ga = walker_batch.Ga.reshape((nwalkers, nbasis * nbasis))
    Gb = walker_batch.Gb.reshape((nwalkers, nbasis * nbasis))
    e1bs = Ga.dot(ham.H1[0].ravel()) + Gb.dot(ham.H1[1].ravel()) + ham.ecore

    e2bs = []
    for iwalker in range(nwalkers):
        ovlpa0 = walker_batch.det_ovlpas[iwalker, 0]
        ovlpb0 = walker_batch.det_ovlpbs[iwalker, 0]
        ovlp0 = ovlpa0 * ovlpb0
        ovlp = walker_batch.ovlp[iwalker]

        # useful variables
        G0a = walker_batch.G0a[iwalker]
        G0b = walker_batch.G0b[iwalker]
        G0Ha = walker_batch.Ghalfa[iwalker]
        G0Hb = walker_batch.Ghalfb[iwalker]
        Q0a = walker_batch.Q0a[iwalker]
        Q0b = walker_batch.Q0b[iwalker]
        CIa = walker_batch.CIa[iwalker]
        CIb = walker_batch.CIb[iwalker]
        G0 = [G0a, G0b]

        # contribution 1 (disconnected)
        cont1 = local_energy_generic_cholesky(system, ham, G0)[2]

        # contribution 2 (half-connected, two-leg, one-body-like)
        # First, Coulomb-like term
        P0 = G0[0] + G0[1]
        Xa = ham.chol_vecs.T.dot(
            G0[0].ravel()
        )  # numpy.einsum("m,xm->x", G0[0].ravel(), ham.chol_vecs)
        Xb = ham.chol_vecs.T.dot(
            G0[1].ravel()
        )  # numpy.einsum("m,xm->x", G0[1].ravel(), ham.chol_vecs)

        LXa = numpy.einsum("mx,x->m", ham.chol_vecs, Xa, optimize=True)
        LXb = numpy.einsum("mx,x->m", ham.chol_vecs, Xb, optimize=True)
        LXa = LXa.reshape((nbasis, nbasis))
        LXb = LXb.reshape((nbasis, nbasis))

        # useful intermediate
        QCIGa = Q0a.dot(CIa).dot(G0a)
        QCIGb = Q0b.dot(CIb).dot(G0b)

        cont2_Jaa = numpy.sum(QCIGa * LXa)
        cont2_Jbb = numpy.sum(QCIGb * LXb)
        cont2_Jab = numpy.sum(QCIGb * LXa) + numpy.sum(QCIGa * LXb)
        cont2_J = cont2_Jaa + cont2_Jbb + cont2_Jab
        cont2_J *= ovlp0 / ovlp

        # Second, Exchange-like term
        cont2_Kaa = 0.0 + 0.0j
        cont2_Kbb = 0.0 + 0.0j
        for x in range(nchol):
            Lmn = ham.chol_vecs[:, x].reshape((nbasis, nbasis))
            LGL = Lmn.dot(G0a.T).dot(Lmn)
            cont2_Kaa -= numpy.sum(LGL * QCIGa)

            LGL = Lmn.dot(G0b.T).dot(Lmn)
            cont2_Kbb -= numpy.sum(LGL * QCIGb)

        cont2_Kaa *= ovlp0 / ovlp
        cont2_Kbb *= ovlp0 / ovlp

        cont2_K = cont2_Kaa + cont2_Kbb

        Laa = numpy.einsum(
            "iq,pj,ijx->qpx",
            Q0a,
            G0a,
            ham.chol_vecs.reshape((nbasis, nbasis, nchol)),
            optimize=True,
        )
        Lbb = numpy.einsum(
            "iq,pj,ijx->qpx",
            Q0b,
            G0b,
            ham.chol_vecs.reshape((nbasis, nbasis, nchol)),
            optimize=True,
        )

        cont3 = 0.0 + 0.0j

        for jdet in range(1, trial.num_dets):

            nex_a = len(trial.cre_a[jdet])
            nex_b = len(trial.cre_b[jdet])

            ovlpa, ovlpb = get_overlap_one_det_wicks(
                nex_a,
                trial.cre_a[jdet],
                trial.anh_a[jdet],
                G0a,
                nex_b,
                trial.cre_b[jdet],
                trial.anh_b[jdet],
                G0b,
            )
            ovlpa *= trial.phase_a[jdet]
            ovlpb *= trial.phase_b[jdet]

            det_a = numpy.zeros((nex_a, nex_a), dtype=numpy.complex128)
            det_b = numpy.zeros((nex_b, nex_b), dtype=numpy.complex128)

            for iex in range(nex_a):
                det_a[iex, iex] = G0a[trial.cre_a[jdet][iex], trial.anh_a[jdet][iex]]
                for jex in range(iex + 1, nex_a):
                    det_a[iex, jex] = G0a[
                        trial.cre_a[jdet][iex], trial.anh_a[jdet][jex]
                    ]
                    det_a[jex, iex] = G0a[
                        trial.cre_a[jdet][jex], trial.anh_a[jdet][iex]
                    ]
            for iex in range(nex_b):
                det_b[iex, iex] = G0b[trial.cre_b[jdet][iex], trial.anh_b[jdet][iex]]
                for jex in range(iex + 1, nex_b):
                    det_b[iex, jex] = G0b[
                        trial.cre_b[jdet][iex], trial.anh_b[jdet][jex]
                    ]
                    det_b[jex, iex] = G0b[
                        trial.cre_b[jdet][jex], trial.anh_b[jdet][iex]
                    ]

            cphasea = trial.coeffs[jdet].conj() * trial.phase_a[jdet]
            cphaseb = trial.coeffs[jdet].conj() * trial.phase_b[jdet]
            cphaseab = (
                trial.coeffs[jdet].conj() * trial.phase_a[jdet] * trial.phase_b[jdet]
            )

            if nex_a > 0 and nex_b > 0:  # 2-leg opposite spin block
                if nex_a == 1 and nex_b == 1:
                    p = trial.cre_a[jdet][0]
                    q = trial.anh_a[jdet][0]
                    r = trial.cre_b[jdet][0]
                    s = trial.anh_b[jdet][0]
                    cont3 += cphaseab * numpy.dot(Laa[q, p, :], Lbb[s, r, :])
                elif nex_a == 2 and nex_b == 1:
                    p = trial.cre_a[jdet][0]
                    q = trial.anh_a[jdet][0]
                    r = trial.cre_a[jdet][1]
                    s = trial.anh_a[jdet][1]
                    t = trial.cre_b[jdet][0]
                    u = trial.anh_b[jdet][0]
                    cofactor = [
                        cphaseab * G0a[r, s],
                        cphaseab * G0a[r, q],
                        cphaseab * G0a[p, s],
                        cphaseab * G0a[p, q],
                    ]
                    cont3 += numpy.dot(Laa[q, p, :], Lbb[u, t, :]) * cofactor[0]
                    cont3 -= numpy.dot(Laa[s, p, :], Lbb[u, t, :]) * cofactor[1]
                    cont3 -= numpy.dot(Laa[q, r, :], Lbb[u, t, :]) * cofactor[2]
                    cont3 += numpy.dot(Laa[s, r, :], Lbb[u, t, :]) * cofactor[3]
                elif nex_a == 1 and nex_b == 2:
                    p = trial.cre_a[jdet][0]
                    q = trial.anh_a[jdet][0]
                    r = trial.cre_b[jdet][0]
                    s = trial.anh_b[jdet][0]
                    t = trial.cre_b[jdet][1]
                    u = trial.anh_b[jdet][1]
                    cofactor = [
                        cphaseab * G0b[t, u],
                        cphaseab * G0b[t, s],
                        cphaseab * G0b[r, u],
                        cphaseab * G0b[r, s],
                    ]
                    cont3 += numpy.dot(Laa[q, p, :], Lbb[s, r, :]) * cofactor[0]
                    cont3 -= numpy.dot(Laa[q, p, :], Lbb[u, r, :]) * cofactor[1]
                    cont3 -= numpy.dot(Laa[q, p, :], Lbb[s, t, :]) * cofactor[2]
                    cont3 += numpy.dot(Laa[q, p, :], Lbb[u, t, :]) * cofactor[3]
                elif nex_a == 2 and nex_b == 2:
                    p = trial.cre_a[jdet][0]
                    q = trial.anh_a[jdet][0]
                    r = trial.cre_a[jdet][1]
                    s = trial.anh_a[jdet][1]

                    t = trial.cre_b[jdet][0]
                    u = trial.anh_b[jdet][0]
                    v = trial.cre_b[jdet][1]
                    w = trial.anh_b[jdet][1]
                    cofactor = [
                        cphaseab * G0a[r, s] * G0b[v, w],
                        cphaseab * G0a[r, q] * G0b[v, w],
                        cphaseab * G0a[p, s] * G0b[v, w],
                        cphaseab * G0a[p, q] * G0b[v, w],
                        cphaseab * G0a[r, s] * G0b[t, u],
                        cphaseab * G0a[r, q] * G0b[t, u],
                        cphaseab * G0a[p, s] * G0b[t, u],
                        cphaseab * G0a[p, q] * G0b[t, u],
                        cphaseab * G0a[r, s] * G0b[v, u],
                        cphaseab * G0a[r, q] * G0b[v, u],
                        cphaseab * G0a[p, s] * G0b[v, u],
                        cphaseab * G0a[p, q] * G0b[v, u],
                        cphaseab * G0a[r, s] * G0b[t, w],
                        cphaseab * G0a[r, q] * G0b[t, w],
                        cphaseab * G0a[p, s] * G0b[t, w],
                        cphaseab * G0a[p, q] * G0b[t, w],
                    ]
                    cont3 += numpy.dot(Laa[q, p, :], Lbb[u, t, :]) * cofactor[0]
                    cont3 -= numpy.dot(Laa[s, p, :], Lbb[u, t, :]) * cofactor[1]
                    cont3 -= numpy.dot(Laa[q, r, :], Lbb[u, t, :]) * cofactor[2]
                    cont3 += numpy.dot(Laa[s, r, :], Lbb[u, t, :]) * cofactor[3]

                    cont3 += numpy.dot(Laa[q, p, :], Lbb[w, v, :]) * cofactor[4]
                    cont3 -= numpy.dot(Laa[s, p, :], Lbb[w, v, :]) * cofactor[5]
                    cont3 -= numpy.dot(Laa[q, r, :], Lbb[w, v, :]) * cofactor[6]
                    cont3 += numpy.dot(Laa[s, r, :], Lbb[w, v, :]) * cofactor[7]

                    cont3 -= numpy.dot(Laa[q, p, :], Lbb[w, t, :]) * cofactor[8]
                    cont3 += numpy.dot(Laa[s, p, :], Lbb[w, t, :]) * cofactor[9]
                    cont3 += numpy.dot(Laa[q, r, :], Lbb[w, t, :]) * cofactor[10]
                    cont3 -= numpy.dot(Laa[s, r, :], Lbb[w, t, :]) * cofactor[11]

                    cont3 -= numpy.dot(Laa[q, p, :], Lbb[u, v, :]) * cofactor[12]
                    cont3 += numpy.dot(Laa[s, p, :], Lbb[u, v, :]) * cofactor[13]
                    cont3 += numpy.dot(Laa[q, r, :], Lbb[u, v, :]) * cofactor[14]
                    cont3 -= numpy.dot(Laa[s, r, :], Lbb[u, v, :]) * cofactor[15]

                elif nex_a == 3 and nex_b == 1:
                    p = trial.cre_a[jdet][0]
                    q = trial.anh_a[jdet][0]
                    r = trial.cre_a[jdet][1]
                    s = trial.anh_a[jdet][1]
                    t = trial.cre_a[jdet][2]
                    u = trial.anh_a[jdet][2]
                    v = trial.cre_b[jdet][0]
                    w = trial.anh_b[jdet][0]
                    cofactor = [
                        G0a[r, s] * G0a[t, u] - G0a[r, u] * G0a[t, s],
                        G0a[r, q] * G0a[t, u] - G0a[r, u] * G0a[t, q],
                        G0a[r, q] * G0a[t, s] - G0a[r, s] * G0a[t, q],
                        G0a[p, s] * G0a[t, u] - G0a[t, s] * G0a[p, u],
                        G0a[p, q] * G0a[t, u] - G0a[t, q] * G0a[p, u],
                        G0a[p, q] * G0a[t, s] - G0a[t, q] * G0a[p, s],
                        G0a[p, s] * G0a[r, u] - G0a[r, s] * G0a[p, u],
                        G0a[p, q] * G0a[r, u] - G0a[r, q] * G0a[p, u],
                        G0a[p, q] * G0a[r, s] - G0a[r, q] * G0a[p, s],
                    ]
                    cont3 += cphaseab * numpy.dot(Laa[q, p], Lbb[w, v]) * cofactor[0]
                    cont3 -= cphaseab * numpy.dot(Laa[s, p], Lbb[w, v]) * cofactor[1]
                    cont3 += cphaseab * numpy.dot(Laa[u, p], Lbb[w, v]) * cofactor[2]
                    cont3 -= cphaseab * numpy.dot(Laa[q, r], Lbb[w, v]) * cofactor[3]
                    cont3 += cphaseab * numpy.dot(Laa[s, r], Lbb[w, v]) * cofactor[4]
                    cont3 -= cphaseab * numpy.dot(Laa[u, r], Lbb[w, v]) * cofactor[5]
                    cont3 += cphaseab * numpy.dot(Laa[q, t], Lbb[w, v]) * cofactor[6]
                    cont3 -= cphaseab * numpy.dot(Laa[s, t], Lbb[w, v]) * cofactor[7]
                    cont3 += cphaseab * numpy.dot(Laa[u, t], Lbb[w, v]) * cofactor[8]
                elif nex_a == 1 and nex_b == 3:
                    p = trial.cre_b[jdet][0]
                    q = trial.anh_b[jdet][0]
                    r = trial.cre_b[jdet][1]
                    s = trial.anh_b[jdet][1]
                    t = trial.cre_b[jdet][2]
                    u = trial.anh_b[jdet][2]
                    v = trial.cre_a[jdet][0]
                    w = trial.anh_a[jdet][0]
                    cofactor = [
                        G0b[r, s] * G0b[t, u] - G0b[r, u] * G0b[t, s],
                        G0b[r, q] * G0b[t, u] - G0b[r, u] * G0b[t, q],
                        G0b[r, q] * G0b[t, s] - G0b[r, s] * G0b[t, q],
                        G0b[p, s] * G0b[t, u] - G0b[t, s] * G0b[p, u],
                        G0b[p, q] * G0b[t, u] - G0b[t, q] * G0b[p, u],
                        G0b[p, q] * G0b[t, s] - G0b[t, q] * G0b[p, s],
                        G0b[p, s] * G0b[r, u] - G0b[r, s] * G0b[p, u],
                        G0b[p, q] * G0b[r, u] - G0b[r, q] * G0b[p, u],
                        G0b[p, q] * G0b[r, s] - G0b[r, q] * G0b[p, s],
                    ]

                    cont3 += cphaseab * numpy.dot(Lbb[q, p], Laa[w, v]) * cofactor[0]
                    cont3 -= cphaseab * numpy.dot(Lbb[s, p], Laa[w, v]) * cofactor[1]
                    cont3 += cphaseab * numpy.dot(Lbb[u, p], Laa[w, v]) * cofactor[2]
                    cont3 -= cphaseab * numpy.dot(Lbb[q, r], Laa[w, v]) * cofactor[3]
                    cont3 += cphaseab * numpy.dot(Lbb[s, r], Laa[w, v]) * cofactor[4]
                    cont3 -= cphaseab * numpy.dot(Lbb[u, r], Laa[w, v]) * cofactor[5]
                    cont3 += cphaseab * numpy.dot(Lbb[q, t], Laa[w, v]) * cofactor[6]
                    cont3 -= cphaseab * numpy.dot(Lbb[s, t], Laa[w, v]) * cofactor[7]
                    cont3 += cphaseab * numpy.dot(Lbb[u, t], Laa[w, v]) * cofactor[8]

                else:
                    cofactor_a = numpy.zeros(
                        (nex_a - 1, nex_a - 1), dtype=numpy.complex128
                    )
                    cofactor_b = numpy.zeros(
                        (nex_b - 1, nex_b - 1), dtype=numpy.complex128
                    )
                    for iex in range(nex_a):
                        for jex in range(nex_a):
                            p = trial.cre_a[jdet][iex]
                            q = trial.anh_a[jdet][jex]
                            cofactor_a[:, :] = minor_mask(det_a, iex, jex)
                            det_cofactor_a = (-1) ** (iex + jex) * numpy.linalg.det(
                                cofactor_a
                            )
                            for kex in range(nex_b):
                                for lex in range(nex_b):
                                    r = trial.cre_b[jdet][kex]
                                    s = trial.anh_b[jdet][lex]
                                    cofactor_b[:, :] = minor_mask(det_b, kex, lex)
                                    det_cofactor_b = (-1) ** (
                                        kex + lex
                                    ) * numpy.linalg.det(cofactor_b)
                                    const = cphaseab * det_cofactor_a * det_cofactor_b
                                    cont3 += (
                                        numpy.dot(Laa[q, p, :], Lbb[s, r, :]) * const
                                    )

            if nex_a == 2:  # 4-leg same spin block aaaa
                p = trial.cre_a[jdet][0]
                q = trial.anh_a[jdet][0]
                r = trial.cre_a[jdet][1]
                s = trial.anh_a[jdet][1]
                const = cphasea * ovlpb
                cont3 += (
                    numpy.dot(Laa[q, p, :], Laa[s, r, :])
                    - numpy.dot(Laa[q, r, :], Laa[s, p, :])
                ) * const
            elif nex_a > 2:
                cofactor = numpy.zeros((nex_a - 2, nex_a - 2), dtype=numpy.complex128)
                for iex in range(nex_a):
                    for jex in range(nex_a):
                        p = trial.cre_a[jdet][iex]
                        q = trial.anh_a[jdet][jex]
                        for kex in range(iex + 1, nex_a):
                            for lex in range(jex + 1, nex_a):
                                r = trial.cre_a[jdet][kex]
                                s = trial.anh_a[jdet][lex]
                                cofactor[:, :] = minor_mask4(det_a, iex, jex, kex, lex)
                                det_cofactor = (-1) ** (
                                    kex + lex + iex + jex
                                ) * numpy.linalg.det(cofactor)
                                const = cphasea * det_cofactor * ovlpb
                                cont3 += (
                                    numpy.dot(Laa[q, p, :], Laa[s, r, :])
                                    - numpy.dot(Laa[q, r, :], Laa[s, p, :])
                                ) * const

            if nex_b == 2:  # 4-leg same spin block bbbb
                p = trial.cre_b[jdet][0]
                q = trial.anh_b[jdet][0]
                r = trial.cre_b[jdet][1]
                s = trial.anh_b[jdet][1]
                const = cphaseb * ovlpa
                cont3 += (
                    numpy.dot(Lbb[q, p, :], Lbb[s, r, :])
                    - numpy.dot(Lbb[q, r, :], Lbb[s, p, :])
                ) * const

            elif nex_b > 2:
                cofactor = numpy.zeros((nex_b - 2, nex_b - 2), dtype=numpy.complex128)
                for iex in range(nex_b):
                    for jex in range(nex_b):
                        p = trial.cre_b[jdet][iex]
                        q = trial.anh_b[jdet][jex]
                        for kex in range(iex + 1, nex_b):
                            for lex in range(jex + 1, nex_b):
                                r = trial.cre_b[jdet][kex]
                                s = trial.anh_b[jdet][lex]
                                cofactor[:, :] = minor_mask4(det_b, iex, jex, kex, lex)
                                det_cofactor = (-1) ** (
                                    kex + lex + iex + jex
                                ) * numpy.linalg.det(cofactor)
                                const = cphaseb * det_cofactor * ovlpa
                                cont3 += (
                                    numpy.dot(Lbb[q, p, :], Lbb[s, r, :])
                                    - numpy.dot(Lbb[q, r, :], Lbb[s, p, :])
                                ) * const
        cont3 *= ovlp0 / ovlp

        e2bs += [cont1 + cont2_J + cont2_K + cont3]

    e2bs = numpy.array(e2bs, dtype=numpy.complex128)

    etot = e1bs + e2bs

    energy = numpy.zeros((walker_batch.nwalkers, 3), dtype=numpy.complex128)
    energy[:, 0] = etot
    energy[:, 1] = e1bs
    energy[:, 2] = e2bs
    return energy


@jit(nopython=True, fastmath=True)
def build_Laa(Q0a, Q0b, G0a, G0b, chol, Laa, Lbb):
    naux = chol.shape[-1]
    nbsf = Q0a.shape[1]
    nwalkers = G0a.shape[0]
    Lx = chol.transpose((2, 1, 0)).copy()
    for iw in range(nwalkers):
        G0a_real = G0a[iw].real.copy()
        G0a_imag = G0a[iw].imag.copy()
        G0b_real = G0b[iw].real.copy()
        G0b_imag = G0b[iw].imag.copy()
        for x in range(naux):
            T1 = numpy.dot(G0a_real, Lx[x]) + 1j * numpy.dot(G0a_imag, Lx[x])
            Laa[iw, :, :, x] = numpy.dot(T1, Q0a[iw]).T
            # pj,ji->pi,iq->pq
            T1 = numpy.dot(G0b_real, Lx[x]) + 1j * numpy.dot(G0b_imag, Lx[x])
            Lbb[iw, :, :, x] = numpy.dot(T1, Q0b[iw]).T


@jit(nopython=True, fastmath=True)
def build_contributions12(
    rchol_a,
    rchol_b,
    rchol_act_a,
    rchol_act_b,
    theta_a,
    theta_b,
    CI_a,
    CI_b,
    Lvo_a,
    Lvo_b,
):
    """Build contributions one and two for wicks local energy.

    A bit messy but faster to reuse intermediates for reference and contribution
    2 (half-connected, two-leg, one-body-like terms).


    Parameters
    ----------

    Returns
    -------
    cont1 : numpy.array
        Reference determinant contribution (exchange + coulomb) (nwalker,)
    cont2 : numpy.array
        Half-connected, two-leg one-body-like term (nwalker,)
    """
    nchol = rchol_a.shape[0]
    nwalkers = theta_a.shape[0]
    nbasis = theta_a.shape[2]
    cont1_J = numpy.zeros(nwalkers, dtype=numpy.complex128)
    cont2_J = numpy.zeros(nwalkers, dtype=numpy.complex128)
    cont1_K = numpy.zeros(nwalkers, dtype=numpy.complex128)
    cont2_K = numpy.zeros(nwalkers, dtype=numpy.complex128)
    nact = CI_a.shape[1]
    # assert nact == CI_a.shape[1]
    Q = numpy.zeros((nact, nbasis), dtype=numpy.complex128)
    # X = numpy.zeros((2,nchol), dtype=numpy.complex128)
    X = numpy.zeros(nchol, dtype=numpy.complex128)
    F = numpy.zeros(nchol, dtype=numpy.complex128)
    for iw in range(nwalkers):
        # alpha slices
        X.fill(0.0 + 0.0j)
        F.fill(0.0 + 0.0j)
        nocc_a = theta_a.shape[1]
        nocc_act_a = CI_a.shape[2]
        nfrozen_a = nocc_a - nocc_act_a
        # very messy but numba won't let us use lists for the moment
        theta_act_a = theta_a[iw, :, nfrozen_a : nfrozen_a + nact].copy()
        theta_act_real_a = theta_act_a.real.copy()
        theta_act_imag_a = theta_act_a.imag.copy()
        theta_occ_a = theta_a[iw].copy()
        theta_occ_real_a = theta_occ_a.real.copy()
        theta_occ_imag_a = theta_occ_a.imag.copy()
        nocc_b = theta_b.shape[1]
        nocc_act_b = CI_b.shape[2]
        nfrozen_b = nocc_b - nocc_act_b
        theta_act_b = theta_b[iw, :, nfrozen_b : nfrozen_b + nact].copy()
        theta_act_real_b = theta_act_b.real.copy()
        theta_act_imag_b = theta_act_b.imag.copy()
        theta_occ_b = theta_b[iw].copy()
        theta_occ_real_b = theta_occ_b.real.copy()
        theta_occ_imag_b = theta_occ_b.imag.copy()
        for x in range(nchol):
            # alpha contributions
            # T[a,b] = rchol[b,q] theta[a,q]
            T = numpy.dot(
                theta_occ_real_a, rchol_a[x].reshape((nocc_a, nbasis)).T
            ) + 1j * numpy.dot(theta_occ_imag_a, rchol_a[x].reshape((nocc_a, nbasis)).T)
            exx = numpy.dot(T.ravel(), T.T.ravel())
            X[x] += numpy.trace(T)
            cont1_K[iw] += -0.5 * exx
            # add exchange contribution
            # Ttilde[t,r] = theta_{c,t} rchol[c,r]
            # O(X N A_v M)
            Lut_1 = numpy.dot(
                theta_occ_real_a,
                rchol_act_a[x].reshape(nact, nbasis).T,
            ) + 1j * numpy.dot(
                theta_occ_imag_a,
                rchol_act_a[x].reshape(nact, nbasis).T,
            )
            Lut_2 = numpy.dot(T, theta_act_a)
            # # index a gets contracted with CI tensor later so only need the
            # # occupied orbitals in the active space not the full set of occupied.
            Lut = (Lut_1 - Lut_2).T.copy()
            # # (nvir_act x nocc) x (nocc x nocc_act)
            # O(X A_v N A_v)
            A = numpy.dot(Lut, T[nfrozen_a : nfrozen_a + nocc_act_a, :].T.copy())
            Lvo_a[iw, x] = Lut[:, nfrozen_a : nfrozen_a + nocc_act_a]
            # # nvir_act x nocc_act
            cont2_K[iw] -= numpy.sum(A * CI_a[iw])
            F[x] += numpy.sum(Lvo_a[iw, x] * CI_a[iw])
            # # beta contributions
            T = numpy.dot(
                theta_occ_real_b, rchol_b[x].reshape((nocc_b, nbasis)).T
            ) + 1j * numpy.dot(theta_occ_imag_b, rchol_b[x].reshape((nocc_b, nbasis)).T)
            exx = numpy.dot(T.ravel(), T.T.ravel())
            X[x] += numpy.trace(T)
            cont1_K[iw] += -0.5 * exx
            # add exchange contribution
            # Ttilde[t,r] = theta_{c,t} rchol[c,r]
            Lut_1 = numpy.dot(
                theta_occ_real_b,
                rchol_act_b[x].reshape(nact, nbasis).T,
            ) + 1j * numpy.dot(
                theta_occ_imag_b,
                rchol_act_b[x].reshape(nact, nbasis).T,
            )
            Lut_2 = numpy.dot(T, theta_act_b)
            # index a gets contracted with CI tensor later so only need the
            # occupied orbitals in the active space not the full set of occupied.
            Lut = (Lut_1 - Lut_2).T.copy()
            # (nvir_act x nocc) x (nocc x nocc_act)
            A = numpy.dot(Lut, T[nfrozen_b : nfrozen_b + nocc_act_b, :].copy().T)
            Lvo_b[iw, x] = Lut[:, nfrozen_b : nfrozen_b + nocc_act_b]
            # nvir_act x nocc_act
            cont2_K[iw] -= numpy.sum(A * CI_b[iw])
            F[x] += numpy.sum(Lvo_b[iw, x] * CI_b[iw])
        cont1_J[iw] += 0.5 * numpy.dot(X, X)
        cont2_J[iw] += numpy.dot(F, X)

    return cont1_J + cont1_K, cont2_J + cont2_K


def local_energy_multi_det_trial_wicks_batch_opt_chunked(
    system, ham, walker_batch, trial, max_mem=2.0
):
    """Compute local energy for walker batch (all walkers at once).

    Multi determinant case (particle-hole) using Wick's theorem algorithm.

    Optimized algorithm that "batches" over walkers / determinants.

    Chunks over determinants necessary for large expansions / larger system
    sizes.

    Parameters
    ----------
    system : system object
        System being studied.
    hamiltonian : hamiltonian object
        Hamiltonian being studied.
    walker_batch : WalkerBatch
        Walkers object.
    trial : trial object
        Trial wavefunctioni.
    max_mem : float
        Max memory used for intermediate buffer in GB. Optional. Default 2 GB.

    Returns
    -------
    local_energy : np.ndarray
        Total, one-body and two-body energies.
    """
    nwalkers = walker_batch.nwalkers
    nbasis = ham.nbasis
    nchol = ham.nchol
    nalpha = system.nup
    nbeta = system.ndown
    Ga = walker_batch.Ga.reshape((nwalkers, nbasis * nbasis))
    Gb = walker_batch.Gb.reshape((nwalkers, nbasis * nbasis))
    e1b = Ga.dot(ham.H1[0].ravel()) + Gb.dot(ham.H1[1].ravel()) + ham.ecore

    ovlpa0 = walker_batch.det_ovlpas[:, 0]
    ovlpb0 = walker_batch.det_ovlpbs[:, 0]
    ovlp0 = ovlpa0 * ovlpb0
    ovlp = walker_batch.ovlp

    # useful variables
    G0a = walker_batch.G0a
    G0b = walker_batch.G0b
    G0Ha = walker_batch.Ghalfa
    G0Hb = walker_batch.Ghalfb
    Q0a = walker_batch.Q0a
    Q0b = walker_batch.Q0b
    CIa = walker_batch.CIa
    CIb = walker_batch.CIb

    Lvo_a = numpy.zeros(
        (nwalkers, nchol, trial.nact, trial.nocc_alpha), dtype=numpy.complex128
    )
    Lvo_b = numpy.zeros(
        (nwalkers, nchol, trial.nact, trial.nocc_beta), dtype=numpy.complex128
    )
    cont1, cont2 = build_contributions12(
        trial._rchola,
        trial._rcholb,
        trial._rchola_act,
        trial._rcholb_act,
        walker_batch.Ghalfa,
        walker_batch.Ghalfb,
        walker_batch.CIa,
        walker_batch.CIb,
        Lvo_a,
        Lvo_b,
    )
    cont2 = (ovlp0 / ovlp) * cont2

    Laa = Lvo_a.transpose((0, 2, 3, 1)).copy()
    Lbb = Lvo_b.transpose((0, 2, 3, 1)).copy()

    dets_a_full, dets_b_full = compute_determinants_batched(
        walker_batch.Ghalfa, walker_batch.Ghalfb, trial
    )
    ndets = len(trial.coeffs)
    cphase_a = trial.coeffs.conj() * trial.phase_a
    cphase_b = trial.coeffs.conj() * trial.phase_b
    ovlpa = dets_a_full * trial.phase_a[None, :]
    ovlpb = dets_b_full * trial.phase_b[None, :]
    c_phasea_ovlpb = cphase_a[None, :] * ovlpb
    c_phaseb_ovlpa = cphase_b[None, :] * ovlpa
    cphase_ab = cphase_a * trial.phase_b
    start = time.time()
    cont3 = numpy.zeros_like(cont2)
    det_sizes_a = max(
        [
            max(
                [
                    len(trial.cre_ex_a_chunk[ichunk][i]) * i * i
                    for i in range(1, trial.max_excite + 1)
                ]
            )
            for ichunk in range(trial.num_det_chunks)
        ]
    )
    det_sizes_b = max(
        max(
            [
                len(trial.cre_ex_b_chunk[ichunk][i]) * i * i
                for i in range(1, trial.max_excite + 1)
            ]
        )
        for ichunk in range(trial.num_det_chunks)
    )
    max_size = max(det_sizes_a, det_sizes_b)
    det_mat_buffer = numpy.zeros((2 * nwalkers * max_size), dtype=numpy.complex128)
    # energy_os = numpy.zeros((nwalkers, ndets), dtype=numpy.complex128)
    # energy_ss = numpy.zeros((nwalkers, ndets), dtype=numpy.complex128)
    for ichunk in range(trial.num_det_chunks):
        ndets_chunk = trial.ndets_per_chunk[ichunk]
        alpha_os_buffer = numpy.zeros(
            (nwalkers, ndets_chunk, nchol), dtype=numpy.complex128
        )
        beta_os_buffer = numpy.zeros(
            (nwalkers, ndets_chunk, nchol), dtype=numpy.complex128
        )
        alpha_ss_buffer = numpy.zeros((nwalkers, ndets_chunk), dtype=numpy.complex128)
        beta_ss_buffer = numpy.zeros((nwalkers, ndets_chunk), dtype=numpy.complex128)
        for iexcit in range(1, trial.max_excite + 1):
            ndets_a = len(trial.cre_ex_a_chunk[ichunk][iexcit])
            det_size = (nwalkers, ndets_a, iexcit, iexcit)
            nelem_det = int(numpy.prod(det_size))
            det_mat_a = det_mat_buffer[:nelem_det].reshape(det_size)
            cof_size = (nwalkers, ndets_a, max(iexcit - 1, 1), max(iexcit - 1, 1))
            cofactor_matrix_a = det_mat_buffer[
                nelem_det : nelem_det + numpy.prod(cof_size)
            ].reshape(cof_size)
            _start = time.time()
            if ndets_a > 0:
                wk.build_det_matrix(
                    trial.cre_ex_a_chunk[ichunk][iexcit],
                    trial.anh_ex_a_chunk[ichunk][iexcit],
                    trial.occ_map_a,
                    trial.nfrozen,
                    walker_batch.Ghalfa,
                    det_mat_a,
                )
                if iexcit == 1:
                    _start = time.time()
                    wk.fill_os_singles(
                        trial.cre_ex_a_chunk[ichunk][iexcit],
                        trial.anh_ex_a_chunk[ichunk][iexcit],
                        trial.occ_map_a,
                        trial.nfrozen,
                        Laa,
                        alpha_os_buffer,
                        trial.slices_alpha_chunk[ichunk][1],
                    )
                elif iexcit == 2:
                    _start = time.time()
                    wk.fill_os_doubles(
                        trial.cre_ex_a_chunk[ichunk][iexcit],
                        trial.anh_ex_a_chunk[ichunk][iexcit],
                        trial.occ_map_a,
                        trial.nfrozen,
                        G0a,
                        Laa,
                        alpha_os_buffer,
                        trial.slices_alpha_chunk[ichunk][2],
                    )
                elif iexcit == 3:
                    _start = time.time()
                    wk.fill_os_triples(
                        trial.cre_ex_a_chunk[ichunk][iexcit],
                        trial.anh_ex_a_chunk[ichunk][iexcit],
                        trial.occ_map_a,
                        trial.nfrozen,
                        G0a,
                        Laa,
                        alpha_os_buffer,
                        trial.slices_alpha_chunk[ichunk][3],
                    )
                else:
                    _start = time.time()
                    wk.fill_os_nfold(
                        trial.cre_ex_a_chunk[ichunk][iexcit],
                        trial.anh_ex_a_chunk[ichunk][iexcit],
                        trial.occ_map_a,
                        det_mat_a,
                        cofactor_matrix_a,
                        Laa,
                        alpha_os_buffer,
                        trial.slices_alpha_chunk[ichunk][iexcit],
                    )
                if iexcit >= 2 and ndets_a > 0:
                    if iexcit == 2:
                        _start = time.time()
                        wk.get_ss_doubles(
                            trial.cre_ex_a_chunk[ichunk][iexcit],
                            trial.anh_ex_a_chunk[ichunk][iexcit],
                            trial.occ_map_a,
                            Laa,
                            alpha_ss_buffer,
                            trial.slices_alpha_chunk[ichunk][iexcit],
                        )
                    else:
                        _start = time.time()
                        wk.get_ss_nfold(
                            trial.cre_ex_a_chunk[ichunk][iexcit],
                            trial.anh_ex_a_chunk[ichunk][iexcit],
                            trial.occ_map_a,
                            det_mat_a,
                            cofactor_matrix_a[
                                :, :, : max(iexcit - 2, 1), : max(iexcit - 2, 1)
                            ],
                            Laa,
                            alpha_ss_buffer,
                            trial.slices_alpha_chunk[ichunk][iexcit],
                        )
            ndets_b = len(trial.cre_ex_b_chunk[ichunk][iexcit])
            det_size = (nwalkers, ndets_b, iexcit, iexcit)
            nelem_det = int(numpy.prod(det_size))
            det_mat_b = det_mat_buffer[:nelem_det].reshape(det_size)
            cof_size = (nwalkers, ndets_b, max(iexcit - 1, 1), max(iexcit - 1, 1))
            cofactor_matrix_b = det_mat_buffer[
                nelem_det : nelem_det + numpy.prod(cof_size)
            ].reshape(cof_size)
            if ndets_b > 0:
                wk.build_det_matrix(
                    trial.cre_ex_b_chunk[ichunk][iexcit],
                    trial.anh_ex_b_chunk[ichunk][iexcit],
                    trial.occ_map_b,
                    trial.nfrozen,
                    walker_batch.Ghalfb,
                    det_mat_b,
                )
                if iexcit == 1:
                    wk.fill_os_singles(
                        trial.cre_ex_b_chunk[ichunk][iexcit],
                        trial.anh_ex_b_chunk[ichunk][iexcit],
                        trial.occ_map_b,
                        trial.nfrozen,
                        Lbb,
                        beta_os_buffer,
                        trial.slices_beta_chunk[ichunk][1],
                    )
                elif iexcit == 2:
                    wk.fill_os_doubles(
                        trial.cre_ex_b_chunk[ichunk][iexcit],
                        trial.anh_ex_b_chunk[ichunk][iexcit],
                        trial.occ_map_b,
                        trial.nfrozen,
                        G0b,
                        Lbb,
                        beta_os_buffer,
                        trial.slices_beta_chunk[ichunk][2],
                    )
                elif iexcit == 3:
                    wk.fill_os_triples(
                        trial.cre_ex_b_chunk[ichunk][iexcit],
                        trial.anh_ex_b_chunk[ichunk][iexcit],
                        trial.occ_map_b,
                        trial.nfrozen,
                        G0b,
                        Lbb,
                        beta_os_buffer,
                        trial.slices_beta_chunk[ichunk][3],
                    )
                else:
                    wk.fill_os_nfold(
                        trial.cre_ex_b_chunk[ichunk][iexcit],
                        trial.anh_ex_b_chunk[ichunk][iexcit],
                        trial.occ_map_b,
                        det_mat_b,
                        cofactor_matrix_b,
                        Lbb,
                        beta_os_buffer,
                        trial.slices_beta_chunk[ichunk][iexcit],
                    )
            if iexcit >= 2 and ndets_b > 0:
                if iexcit == 2:
                    wk.get_ss_doubles(
                        trial.cre_ex_b_chunk[ichunk][iexcit],
                        trial.anh_ex_b_chunk[ichunk][iexcit],
                        trial.occ_map_b,
                        Lbb,
                        beta_ss_buffer,
                        trial.slices_beta_chunk[ichunk][iexcit],
                    )
                else:
                    wk.get_ss_nfold(
                        trial.cre_ex_b_chunk[ichunk][iexcit],
                        trial.anh_ex_b_chunk[ichunk][iexcit],
                        trial.occ_map_b,
                        det_mat_b,
                        cofactor_matrix_b[
                            :, :, : max(iexcit - 2, 1), : max(iexcit - 2, 1)
                        ],
                        Lbb,
                        beta_ss_buffer,
                        trial.slices_beta_chunk[ichunk][iexcit],
                    )

        # orders buffer by determinant index not alpha/beta index
        ma = trial.excit_map_a_chunk[ichunk]
        mb = trial.excit_map_b_chunk[ichunk]
        # 1 for reference determinant
        start = 1 + ichunk * trial.ndets_chunk_max
        # inclusive of endpoint
        end = min(1 + (ichunk + 1) * trial.ndets_chunk_max, trial.num_dets)
        energy_os = numpy.einsum(
            "wJx,wJx,J->w",
            alpha_os_buffer[:, ma],
            beta_os_buffer[:, mb],
            cphase_ab[start:end],
            optimize=True,
        )
        energy_ss = numpy.einsum(
            "wJ,wJ->w",
            alpha_ss_buffer[:, ma],
            c_phasea_ovlpb[:, start:end],
            optimize=True,
        )
        energy_ss += numpy.einsum(
            "wJ,wJ->w",
            beta_ss_buffer[:, mb],
            c_phaseb_ovlpa[:, start:end],
            optimize=True,
        )

        cont3 += (energy_os + energy_ss) * (ovlp0 / ovlp)
    e2b = cont1 + cont2 + cont3

    walker_energies = numpy.zeros((nwalkers, 3), dtype=numpy.complex128)
    walker_energies[:, 0] = e1b + e2b
    walker_energies[:, 1] = e1b
    walker_energies[:, 2] = e2b
    return walker_energies


def local_energy_multi_det_trial_wicks_batch_opt(
    system, ham, walker_batch, trial, max_mem=2.0
):
    """Compute local energy for walker batch (all walkers at once).

    Multi determinant case (particle-hole) using Wick's theorem algorithm.

    Optimized algorithm that "batches" over walkers / determinants.

    No chunking over determinants thus very high memory requirements.

    May OOM without warning.

    Parameters
    ----------
    system : system object
        System being studied.
    hamiltonian : hamiltonian object
        Hamiltonian being studied.
    walker_batch : WalkerBatch
        Walkers object.
    trial : trial object
        Trial wavefunctioni.
    max_mem : float
        Max memory used for intermediate buffer in GB. Optional. Default 2 GB.

    Returns
    -------
    local_energy : np.ndarray
        Total, one-body and two-body energies.
    """
    nwalkers = walker_batch.nwalkers
    nbasis = ham.nbasis
    nchol = ham.nchol
    nalpha = system.nup
    nbeta = system.ndown
    Ga = walker_batch.Ga.reshape((nwalkers, nbasis * nbasis))
    Gb = walker_batch.Gb.reshape((nwalkers, nbasis * nbasis))
    e1b = Ga.dot(ham.H1[0].ravel()) + Gb.dot(ham.H1[1].ravel()) + ham.ecore

    ovlpa0 = walker_batch.det_ovlpas[:, 0]
    ovlpb0 = walker_batch.det_ovlpbs[:, 0]
    ovlp0 = ovlpa0 * ovlpb0
    ovlp = walker_batch.ovlp

    # useful variables
    G0a = walker_batch.G0a
    G0b = walker_batch.G0b
    G0Ha = walker_batch.Ghalfa
    G0Hb = walker_batch.Ghalfb
    Q0a = walker_batch.Q0a
    Q0b = walker_batch.Q0b
    CIa = walker_batch.CIa
    CIb = walker_batch.CIb

    Lvo_a = numpy.zeros(
        (nwalkers, nchol, trial.nact, trial.nocc_alpha), dtype=numpy.complex128
    )
    Lvo_b = numpy.zeros(
        (nwalkers, nchol, trial.nact, trial.nocc_beta), dtype=numpy.complex128
    )
    cont1, cont2 = build_contributions12(
        trial._rchola,
        trial._rcholb,
        trial._rchola_act,
        trial._rcholb_act,
        walker_batch.Ghalfa,
        walker_batch.Ghalfb,
        walker_batch.CIa,
        walker_batch.CIb,
        Lvo_a,
        Lvo_b,
    )
    cont2 = (ovlp0 / ovlp) * cont2

    Laa = Lvo_a.transpose((0, 2, 3, 1)).copy()
    Lbb = Lvo_b.transpose((0, 2, 3, 1)).copy()

    dets_a_full, dets_b_full = compute_determinants_batched(
        walker_batch.Ghalfa, walker_batch.Ghalfb, trial
    )
    ndets = len(trial.coeffs)
    cphase_a = trial.coeffs.conj() * trial.phase_a
    cphase_b = trial.coeffs.conj() * trial.phase_b
    ovlpa = dets_a_full * trial.phase_a[None, :]
    ovlpb = dets_b_full * trial.phase_b[None, :]
    c_phasea_ovlpb = cphase_a[None, :] * ovlpb
    c_phaseb_ovlpa = cphase_b[None, :] * ovlpa
    cphase_ab = cphase_a * trial.phase_b
    energy_os = numpy.zeros((nwalkers, ndets), dtype=numpy.complex128)
    energy_ss = numpy.zeros((nwalkers, ndets), dtype=numpy.complex128)
    alpha_os_buffer = numpy.zeros((nwalkers, ndets, nchol), dtype=numpy.complex128)
    beta_os_buffer = numpy.zeros((nwalkers, ndets, nchol), dtype=numpy.complex128)
    alpha_ss_buffer = numpy.zeros((nwalkers, ndets), dtype=numpy.complex128)
    beta_ss_buffer = numpy.zeros((nwalkers, ndets), dtype=numpy.complex128)
    start = time.time()
    map_alpha = numpy.concatenate(
        [numpy.array([0], dtype=numpy.int32)] + trial.excit_map_a
    )
    map_beta = numpy.concatenate(
        [numpy.array([0], dtype=numpy.int32)] + trial.excit_map_b
    )
    det_sizes_a = max(
        [len(trial.cre_ex_a[i]) * i * i for i in range(1, trial.max_excite + 1)]
    )
    det_sizes_b = max(
        [len(trial.cre_ex_b[i]) * i * i for i in range(1, trial.max_excite + 1)]
    )
    max_size = max(det_sizes_a, det_sizes_b)
    det_mat_buffer = numpy.zeros((2 * nwalkers * max_size), dtype=numpy.complex128)
    for iexcit in range(1, trial.max_excite + 1):
        ndets_a = len(trial.cre_ex_a[iexcit])
        det_size = (nwalkers, ndets_a, iexcit, iexcit)
        nelem_det = int(numpy.prod(det_size))
        det_mat_a = det_mat_buffer[:nelem_det].reshape(det_size)
        cof_size = (nwalkers, ndets_a, max(iexcit - 1, 1), max(iexcit - 1, 1))
        cofactor_matrix_a = det_mat_buffer[
            nelem_det : nelem_det + numpy.prod(cof_size)
        ].reshape(cof_size)
        _start = time.time()
        if ndets_a > 0:
            wk.build_det_matrix(
                trial.cre_ex_a[iexcit],
                trial.anh_ex_a[iexcit],
                trial.occ_map_a,
                trial.nfrozen,
                walker_batch.Ghalfa,
                det_mat_a,
            )
            if iexcit == 1:
                _start = time.time()
                wk.fill_os_singles(
                    trial.cre_ex_a[iexcit],
                    trial.anh_ex_a[iexcit],
                    trial.occ_map_a,
                    trial.nfrozen,
                    Laa,
                    alpha_os_buffer,
                    trial.slices_alpha[1],
                )
            elif iexcit == 2:
                _start = time.time()
                wk.fill_os_doubles(
                    trial.cre_ex_a[iexcit],
                    trial.anh_ex_a[iexcit],
                    trial.occ_map_a,
                    trial.nfrozen,
                    G0a,
                    Laa,
                    alpha_os_buffer,
                    trial.slices_alpha[2],
                )
            elif iexcit == 3:
                _start = time.time()
                wk.fill_os_triples(
                    trial.cre_ex_a[iexcit],
                    trial.anh_ex_a[iexcit],
                    trial.occ_map_a,
                    trial.nfrozen,
                    G0a,
                    Laa,
                    alpha_os_buffer,
                    trial.slices_alpha[3],
                )
            else:
                _start = time.time()
                wk.fill_os_nfold(
                    trial.cre_ex_a[iexcit],
                    trial.anh_ex_a[iexcit],
                    trial.occ_map_a,
                    det_mat_a,
                    cofactor_matrix_a,
                    Laa,
                    alpha_os_buffer,
                    trial.slices_alpha[iexcit],
                )
            if iexcit >= 2 and ndets_a > 0:
                if iexcit == 2:
                    _start = time.time()
                    wk.get_ss_doubles(
                        trial.cre_ex_a[iexcit],
                        trial.anh_ex_a[iexcit],
                        trial.occ_map_a,
                        Laa,
                        alpha_ss_buffer,
                        trial.slices_alpha[iexcit],
                    )
                else:
                    _start = time.time()
                    wk.get_ss_nfold(
                        trial.cre_ex_a[iexcit],
                        trial.anh_ex_a[iexcit],
                        trial.occ_map_a,
                        det_mat_a,
                        cofactor_matrix_a[
                            :, :, : max(iexcit - 2, 1), : max(iexcit - 2, 1)
                        ],
                        Laa,
                        alpha_ss_buffer,
                        trial.slices_alpha[iexcit],
                    )
        ndets_b = len(trial.cre_ex_b[iexcit])
        det_size = (nwalkers, ndets_b, iexcit, iexcit)
        nelem_det = int(numpy.prod(det_size))
        det_mat_b = det_mat_buffer[:nelem_det].reshape(det_size)
        cof_size = (nwalkers, ndets_b, max(iexcit - 1, 1), max(iexcit - 1, 1))
        cofactor_matrix_b = det_mat_buffer[
            nelem_det : nelem_det + numpy.prod(cof_size)
        ].reshape(cof_size)
        if ndets_b > 0:
            wk.build_det_matrix(
                trial.cre_ex_b[iexcit],
                trial.anh_ex_b[iexcit],
                trial.occ_map_b,
                trial.nfrozen,
                walker_batch.Ghalfb,
                det_mat_b,
            )
            if iexcit == 1:
                wk.fill_os_singles(
                    trial.cre_ex_b[iexcit],
                    trial.anh_ex_b[iexcit],
                    trial.occ_map_b,
                    trial.nfrozen,
                    Lbb,
                    beta_os_buffer,
                    trial.slices_beta[1],
                )
            elif iexcit == 2:
                wk.fill_os_doubles(
                    trial.cre_ex_b[iexcit],
                    trial.anh_ex_b[iexcit],
                    trial.occ_map_b,
                    trial.nfrozen,
                    G0b,
                    Lbb,
                    beta_os_buffer,
                    trial.slices_beta[2],
                )
            elif iexcit == 3:
                wk.fill_os_triples(
                    trial.cre_ex_b[iexcit],
                    trial.anh_ex_b[iexcit],
                    trial.occ_map_b,
                    trial.nfrozen,
                    G0b,
                    Lbb,
                    beta_os_buffer,
                    trial.slices_beta[3],
                )
            else:
                wk.fill_os_nfold(
                    trial.cre_ex_b[iexcit],
                    trial.anh_ex_b[iexcit],
                    trial.occ_map_b,
                    det_mat_b,
                    cofactor_matrix_b,
                    Lbb,
                    beta_os_buffer,
                    trial.slices_beta[iexcit],
                )
        if iexcit >= 2 and ndets_b > 0:
            if iexcit == 2:
                wk.get_ss_doubles(
                    trial.cre_ex_b[iexcit],
                    trial.anh_ex_b[iexcit],
                    trial.occ_map_b,
                    Lbb,
                    beta_ss_buffer,
                    trial.slices_beta[iexcit],
                )
            else:
                wk.get_ss_nfold(
                    trial.cre_ex_b[iexcit],
                    trial.anh_ex_b[iexcit],
                    trial.occ_map_b,
                    det_mat_b,
                    cofactor_matrix_b[:, :, : max(iexcit - 2, 1), : max(iexcit - 2, 1)],
                    Lbb,
                    beta_ss_buffer,
                    trial.slices_beta[iexcit],
                )

    bufferab = numpy.zeros_like(alpha_os_buffer)
    bufferba = numpy.zeros_like(beta_os_buffer)
    bufferbb = numpy.zeros_like(beta_ss_buffer)
    bufferaa = numpy.zeros_like(alpha_ss_buffer)
    bufferab[:, map_alpha, :] = alpha_os_buffer[:, :, :]
    bufferba[:, map_beta, :] = beta_os_buffer[:, :, :]
    bufferbb[:, map_beta] = beta_ss_buffer[:, :]
    bufferaa[:, map_alpha] = alpha_ss_buffer[:, :]
    energy_os = numpy.einsum(
        "wJx,wJx,J->w", bufferab, bufferba, cphase_ab, optimize=True
    )
    energy_ss = numpy.einsum("wJ,wJ->w", bufferaa, c_phasea_ovlpb, optimize=True)
    energy_ss += numpy.einsum("wJ,wJ->w", bufferbb, c_phaseb_ovlpa, optimize=True)

    cont3 = (energy_os + energy_ss) * (ovlp0 / ovlp)
    e2b = cont1 + cont2 + cont3

    walker_energies = numpy.zeros((nwalkers, 3), dtype=numpy.complex128)
    walker_energies[:, 0] = e1b + e2b
    walker_energies[:, 1] = e1b
    walker_energies[:, 2] = e2b
    return walker_energies


# Depracted / unused?
# kernels were jitte with numba for better performance.


def get_same_spin_double_contribution_batched(
    cre, anh, buffer, excit_map, chol_fact, det_sls
):
    p = cre[:, 0]
    q = anh[:, 0]
    r = cre[:, 1]
    s = anh[:, 1]
    contribution = (
        chol_fact[:, q, p] * chol_fact[:, s, r]
        - chol_fact[:, q, r] * chol_fact[:, s, p]
    )
    buffer[:, det_sls] = contribution


def get_same_spin_double_contribution_batched_contr(
    cre, anh, buffer, excit_map, chol_fact, det_sls
):
    p = cre[:, 0]
    q = anh[:, 0]
    r = cre[:, 1]
    s = anh[:, 1]
    contribution = numpy.einsum(
        "wJx,wJx->wJ", chol_fact[:, q, p], chol_fact[:, s, r], optimize=True
    )
    contribution -= numpy.einsum(
        "wJx,wJx->wJ", chol_fact[:, q, r], chol_fact[:, s, p], optimize=True
    )
    buffer[:, det_sls] = contribution


def fill_same_spin_contribution_batched(
    nexcit, cre, anh, dets_mat, cofactor_matrix, chol_fact, buffer, excit_map, det_sls
):
    nwalkers = dets_mat.shape[0]
    ndet_level = dets_mat.shape[1]
    accumulator = numpy.zeros((nwalkers, ndet_level), dtype=numpy.complex128)
    for iex in range(nexcit):
        for jex in range(nexcit):
            p = cre[:, iex]
            q = anh[:, jex]
            for kex in range(iex + 1, nexcit):
                for lex in range(jex + 1, nexcit):
                    r = cre[:, kex]
                    s = anh[:, lex]
                    get_cofactor_matrix_4_batched(
                        nwalkers,
                        ndet_level,
                        nexcit,
                        iex,
                        jex,
                        kex,
                        lex,
                        dets_mat,
                        cofactor_matrix,
                    )
                    det_cofactor = (-1) ** (kex + lex + iex + jex) * numpy.linalg.det(
                        cofactor_matrix
                    )
                    # Nw*Nd
                    dets_contrib = (
                        chol_fact[:, q, p] * chol_fact[:, s, r]
                        - chol_fact[:, q, r] * chol_fact[:, s, p]
                    ) * det_cofactor
                    accumulator += dets_contrib

    buffer[:, det_sls] = accumulator


def fill_same_spin_contribution_batched_contr(
    nexcit, cre, anh, dets_mat, cofactor_matrix, chol_fact, buffer, excit_map, det_sls
):
    nwalkers = dets_mat.shape[0]
    ndet_level = dets_mat.shape[1]
    accumulator = numpy.zeros((nwalkers, ndet_level), dtype=numpy.complex128)
    t_cof = 0.0
    t_det = 0.0
    t_slice = 0.0
    t_eins = 0.0
    for iex in range(nexcit):
        for jex in range(nexcit):
            p = cre[:, iex]
            q = anh[:, jex]
            chol_a = chol_fact[:, q, p]
            for kex in range(iex + 1, nexcit):
                r = cre[:, kex]
                chol_c = chol_fact[:, q, r]
                for lex in range(jex + 1, nexcit):
                    s = anh[:, lex]
                    get_cofactor_matrix_4_batched(
                        nwalkers,
                        ndet_level,
                        nexcit,
                        iex,
                        jex,
                        kex,
                        lex,
                        dets_mat,
                        cofactor_matrix,
                    )
                    det_cofactor = (-1) ** (kex + lex + iex + jex) * numpy.linalg.det(
                        cofactor_matrix
                    )
                    # Nw*Nd
                    chol_b = chol_fact[:, s, r]
                    chol_d = chol_fact[:, s, p]
                    contribution = numpy.einsum(
                        "wJx,wJx->wJ", chol_a, chol_b, optimize=True
                    )
                    contribution -= numpy.einsum(
                        "wJx,wJx->wJ", chol_c, chol_d, optimize=True
                    )
                    # contribution = numpy.einsum('wJx,wJx->wJ', chol_fact[:,q,p], chol_fact[:,s,r], optimize=True)
                    # contribution -= numpy.einsum('wJx,wJx->wJ', chol_fact[:,q,r], chol_fact[:,s,p], optimize=True)
                    # contribution *= det_cofactor
                    accumulator += det_cofactor * contribution

    buffer[:, det_sls] = accumulator


def fill_opp_spin_factors_batched(
    nexcit,
    cre,
    anh,
    excit_map,
    det_matrix,
    cofactor_matrix,
    chol_factor,
    spin_buffer,
    det_sls,
):
    nwalkers = cofactor_matrix.shape[0]
    ndet_level = cofactor_matrix.shape[1]
    accumulator = numpy.zeros((nwalkers, ndet_level), dtype=numpy.complex128)
    for iex in range(nexcit):
        ps = cre[:, iex]
        for jex in range(nexcit):
            qs = anh[:, jex]
            get_cofactor_matrix_batched(
                nwalkers, ndet_level, nexcit, iex, jex, det_matrix, cofactor_matrix
            )
            # Nw x Nd_l
            det_cofactors = (-1) ** (iex + jex) * numpy.linalg.det(cofactor_matrix)
            accumulator += det_cofactors * chol_factor[:, qs, ps]
    spin_buffer[:, det_sls] = accumulator


def fill_opp_spin_factors_batched_chol(
    nexcit,
    cre,
    anh,
    excit_map,
    det_matrix,
    cofactor_matrix,
    chol_factor,
    spin_buffer,
    det_sls,
):
    nwalkers = cofactor_matrix.shape[0]
    ndet_level = cofactor_matrix.shape[1]
    accumulator = numpy.zeros(
        (nwalkers, ndet_level, chol_factor.shape[-1]), dtype=numpy.complex128
    )
    for iex in range(nexcit):
        ps = cre[:, iex]
        for jex in range(nexcit):
            qs = anh[:, jex]
            get_cofactor_matrix_batched(
                nwalkers, ndet_level, nexcit, iex, jex, det_matrix, cofactor_matrix
            )
            # Nw x Nd_l
            det_cofactors = (-1) ** (iex + jex) * numpy.linalg.det(cofactor_matrix)
            accumulator += det_cofactors[:, :, None] * chol_factor[:, qs, ps]
    spin_buffer[:, det_sls] = accumulator


def fill_opp_spin_factors_batched_singles(
    cre, anh, excit_map, chol_factor, spin_buffer, det_sls
):
    p = cre[:, 0]
    q = anh[:, 0]
    start = time.time()
    x = chol_factor[:, q, p]
    start = time.time()
    # tmp = numpy.zeros_like(spin_buffer)
    # tmp_2 = numpy.zeros_like(spin_buffer)
    # tmp[:,excit_map[1],:] = x
    spin_buffer[:, det_sls] = x
    # tmp_2[:,excit_map[1],:] = spin_buffer[:,det_sls]


# @jit(nopython=True, fastmath=True)
# def fill_opp_spin_factors_batched_singles(
# cre,
# anh,
# excit_map,
# chol_factor,
# spin_buffer,
# det_sls):
# ps = cre[:, 0]
# qs = anh[:, 0]
# ndets = ps.shape[0]
# start = det_sls.start
# for idet in range(ndets):
# spin_buffer[:,start+idet] = chol_factor[:, qs[idet], ps[idet]]


def fill_opp_spin_factors_batched_doubles(
    cre, anh, excit_map, G0, chol_factor, spin_buffer, sls
):
    p = cre[:, 0]
    q = anh[:, 0]
    r = cre[:, 1]
    s = anh[:, 1]
    accumulator = chol_factor[:, q, p] * G0[:, r, s]
    accumulator -= chol_factor[:, s, p] * G0[:, r, q]
    accumulator -= chol_factor[:, q, r] * G0[:, p, s]
    accumulator += chol_factor[:, s, r] * G0[:, p, q]
    spin_buffer[:, sls] = accumulator


# @jit(nopython=True, fastmath=True)
# def fill_opp_spin_factors_batched_doubles_chol(
# cre,
# anh,
# excit_map,
# G0,
# chol_factor,
# spin_buffer,
# det_sls):
# start = det_sls.start
# ndets = cre.shape[0]
# for idet in range(ndets):
# p = cre[idet, 0]
# q = anh[idet, 0]
# r = cre[idet, 1]
# s = anh[idet, 1]
# spin_buffer[:, start + idet] = chol_factor[:,q,p] * G0[:,r,s,None]
# spin_buffer[:, start + idet] -= chol_factor[:,s,p] * G0[:,r,q,None]
# spin_buffer[:, start + idet] -= chol_factor[:,q,r] * G0[:,p,s,None]
# spin_buffer[:, start + idet] += chol_factor[:,s,r] * G0[:,p,q,None]


def fill_opp_spin_factors_batched_doubles_chol(
    cre, anh, excit_map, G0, chol_factor, spin_buffer, det_sls
):
    p = cre[:, 0]
    q = anh[:, 0]
    r = cre[:, 1]
    s = anh[:, 1]
    accumulator = chol_factor[:, q, p] * G0[:, r, s, None]
    accumulator -= chol_factor[:, s, p] * G0[:, r, q, None]
    accumulator -= chol_factor[:, q, r] * G0[:, p, s, None]
    accumulator += chol_factor[:, s, r] * G0[:, p, q, None]
    spin_buffer[:, det_sls] = accumulator


def fill_opp_spin_factors_batched_triples(
    cre, anh, excit_map, G0, chol_factor, spin_buffer, det_sls
):
    p = cre[:, 0]
    q = anh[:, 0]
    r = cre[:, 1]
    s = anh[:, 1]
    t = cre[:, 2]
    u = anh[:, 2]
    accumulator = chol_factor[:, q, p] * (
        G0[:, r, s] * G0[:, t, u] - G0[:, r, u] * G0[:, t, s]
    )
    accumulator -= chol_factor[:, s, p] * (
        G0[:, r, q] * G0[:, t, u] - G0[:, r, u] * G0[:, t, q]
    )
    accumulator += chol_factor[:, u, p] * (
        G0[:, r, q] * G0[:, t, s] - G0[:, r, s] * G0[:, t, q]
    )
    accumulator -= chol_factor[:, q, r] * (
        G0[:, p, s] * G0[:, t, u] - G0[:, t, s] * G0[:, p, u]
    )
    accumulator += chol_factor[:, s, r] * (
        G0[:, p, q] * G0[:, t, u] - G0[:, t, q] * G0[:, p, u]
    )
    accumulator -= chol_factor[:, u, r] * (
        G0[:, p, q] * G0[:, t, s] - G0[:, t, q] * G0[:, p, s]
    )
    accumulator += chol_factor[:, q, t] * (
        G0[:, p, s] * G0[:, r, u] - G0[:, r, s] * G0[:, p, u]
    )
    accumulator -= chol_factor[:, s, t] * (
        G0[:, p, q] * G0[:, r, u] - G0[:, r, q] * G0[:, p, u]
    )
    accumulator += chol_factor[:, u, t] * (
        G0[:, p, q] * G0[:, r, s] - G0[:, r, q] * G0[:, p, s]
    )
    spin_buffer[:, det_sls] = accumulator


def fill_opp_spin_factors_batched_triples_chol(
    cre, anh, excit_map, G0, chol_factor, spin_buffer, det_sls
):
    p = cre[:, 0]
    q = anh[:, 0]
    r = cre[:, 1]
    s = anh[:, 1]
    t = cre[:, 2]
    u = anh[:, 2]
    cofac = G0[:, r, s] * G0[:, t, u] - G0[:, r, u] * G0[:, t, s]
    accumulator = chol_factor[:, q, p] * cofac[:, :, None]
    cofac = G0[:, r, q] * G0[:, t, u] - G0[:, r, u] * G0[:, t, q]
    accumulator -= chol_factor[:, s, p] * cofac[:, :, None]
    cofac = G0[:, r, q] * G0[:, t, s] - G0[:, r, s] * G0[:, t, q]
    accumulator += chol_factor[:, u, p] * cofac[:, :, None]
    cofac = G0[:, p, s] * G0[:, t, u] - G0[:, t, s] * G0[:, p, u]
    accumulator -= chol_factor[:, q, r] * cofac[:, :, None]
    cofac = G0[:, p, q] * G0[:, t, u] - G0[:, t, q] * G0[:, p, u]
    accumulator += chol_factor[:, s, r] * cofac[:, :, None]
    cofac = G0[:, p, q] * G0[:, t, s] - G0[:, t, q] * G0[:, p, s]
    accumulator -= chol_factor[:, u, r] * cofac[:, :, None]
    cofac = G0[:, p, s] * G0[:, r, u] - G0[:, r, s] * G0[:, p, u]
    accumulator += chol_factor[:, q, t] * cofac[:, :, None]
    cofac = G0[:, p, q] * G0[:, r, u] - G0[:, r, q] * G0[:, p, u]
    accumulator -= chol_factor[:, s, t] * cofac[:, :, None]
    cofac = G0[:, p, q] * G0[:, r, s] - G0[:, r, q] * G0[:, p, s]
    accumulator += chol_factor[:, u, t] * cofac[:, :, None]
    spin_buffer[:, det_sls] = accumulator


@jit(nopython=True, fastmath=True)
def build_exchange_contribution(chol_vecs, G0a, G0b, QCIGa, QCIGb):
    nchol = chol_vecs.shape[-1]
    nbasis = G0a.shape[-1]
    nwalkers = G0a.shape[0]
    cont2_Kaa = numpy.zeros(nwalkers, dtype=numpy.complex128)
    cont2_Kbb = numpy.zeros(nwalkers, dtype=numpy.complex128)
    for iw in range(nwalkers):
        G0a_real = G0a[iw].real.copy()
        G0a_imag = G0a[iw].imag.copy()
        G0b_real = G0b[iw].real.copy()
        G0b_imag = G0b[iw].imag.copy()
        for x in range(nchol):
            Lmn = chol_vecs[:, x].copy().reshape((nbasis, nbasis))
            LGL = Lmn @ G0a_real.T @ Lmn + 1j * (Lmn @ G0a_imag.T @ Lmn)
            cont2_Kaa[iw] -= numpy.sum(LGL * QCIGa[iw])
            LGL = Lmn @ G0b_real.T @ Lmn + 1j * (Lmn @ G0b_imag.T @ Lmn)
            cont2_Kbb[iw] -= numpy.sum(LGL * QCIGb[iw])

    return cont2_Kaa, cont2_Kbb


@jit(nopython=True, fastmath=True)
def build_exchange_contributions_opt(
    rchol,
    rchol_act,
    theta,
    CI,
    Lvo,
):
    nchol = rchol.shape[0]
    nbasis = theta.shape[-1]
    nocc = theta.shape[1]
    nwalkers = theta.shape[0]
    nact = CI.shape[1]
    nocc_act = CI.shape[2]
    nfrozen = nocc - nocc_act
    cont2_Kaa = numpy.zeros(nwalkers, dtype=numpy.complex128)
    theta_real = theta.real.copy()
    theta_imag = theta.imag.copy()
    Q = numpy.zeros((nact, nbasis), dtype=numpy.complex128)
    nextra = nact - nocc
    for iw in range(nwalkers):
        theta_act_real = theta[iw, :, nfrozen : nfrozen + nact].real.copy()
        theta_act_imag = theta[iw, :, nfrozen : nfrozen + nact].imag.copy()
        theta_occ = theta[iw, nfrozen : nfrozen + nocc_act, :].copy()
        theta_occ_real = theta_occ.real.copy()
        theta_occ_imag = theta_occ.imag.copy()
        for x in range(nchol):
            # T = rchol[b,q] theta_{a,q}
            # index a gets contracted with CI tensor later so only need the
            # occupied orbitals in the active space not the full set of occupied.
            T = numpy.dot(
                theta_occ_real, rchol[x].reshape((nocc, nbasis)).T
            ) + 1j * numpy.dot(theta_occ_imag, rchol[x].reshape((nocc, nbasis)).T)
            # Ttilde[t,r] = theta_{c,t} rchol[c,r]
            Ttilde = numpy.dot(
                theta_act_real.T, rchol[x].reshape((nocc, nbasis))
            ) + 1j * numpy.dot(theta_act_imag.T, rchol[x].reshape((nocc, nbasis)))
            Q = rchol_act[x].reshape((nact, nbasis)) - Ttilde
            A = numpy.dot(Q.T, CI[iw])  # Q_tr I_ta -> A_{ra}
            B = numpy.dot(theta[iw], A)  # theta_{br} A_{ra} -> C_{ba}
            cont2_Kaa[iw] -= numpy.dot(T.ravel(), B.T.ravel())
            Lvo[iw, x, :, :] = numpy.dot(Q, theta_occ.T)

    return cont2_Kaa<|MERGE_RESOLUTION|>--- conflicted
+++ resolved
@@ -22,34 +22,14 @@
 from numba import jit
 
 from ipie.estimators.generic import local_energy_generic_cholesky
-<<<<<<< HEAD
-from ipie.estimators.local_energy_sd import (
-    local_energy_single_det_batch_einsum,
-    local_energy_single_det_uhf_batch,
-    two_body_energy_uhf,
-)
 from ipie.propagation.overlap import (
     compute_determinants_batched,
     get_overlap_one_det_wicks,
+    get_cofactor_matrix_batched,
+    get_cofactor_matrix_4_batched,
 )
 from ipie.utils.linalg import minor_mask, minor_mask4
 
-try:
-    from ipie.propagation.wicks_kernels import (
-        get_cofactor_matrix_4_batched,
-        get_cofactor_matrix_batched,
-        get_det_matrix_batched,
-    )
-except ImportError:
-    pass
-=======
-from ipie.propagation.overlap import (compute_determinants_batched,
-                                      get_overlap_one_det_wicks,
-                                      get_cofactor_matrix_batched, get_cofactor_matrix_4_batched
-                                      )
-from ipie.utils.linalg import minor_mask, minor_mask4
-
->>>>>>> 41cde2fa
 
 from ipie.estimators.kernels.cpu import wicks as wk
 
