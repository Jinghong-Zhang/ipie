# Copyright 2022 The ipie Developers. All Rights Reserved.
#
# Licensed under the Apache License, Version 2.0 (the "License");
# you may not use this file except in compliance with the License.
# You may obtain a copy of the License at
#
#     http://www.apache.org/licenses/LICENSE-2.0
#
# Unless required by applicable law or agreed to in writing, software
# distributed under the License is distributed on an "AS IS" BASIS,
# WITHOUT WARRANTIES OR CONDITIONS OF ANY KIND, either express or implied.
# See the License for the specific language governing permissions and
# limitations under the License.
#
# Authors: Fionn Malone <fmalone@google.com>
#          Joonho Lee
#

from math import ceil
import numpy
import pytest
import sys

try:
    import cupy
except:
    no_gpu = True


from ipie.estimators.local_energy_sd import (
    local_energy_single_det_batch,
    local_energy_single_det_batch_gpu,
)
from ipie.hamiltonians.generic import Generic as HamGeneric
from ipie.propagation.continuous import Continuous
from ipie.systems.generic import Generic
from ipie.utils.misc import dotdict
<<<<<<< HEAD
from ipie.utils.pack import pack_cholesky
from ipie.utils.testing import (generate_hamiltonian,
                                get_random_phmsd, shaped_normal)
=======
from ipie.utils.pack_numba import pack_cholesky
from ipie.utils.testing import (
    generate_hamiltonian,
    get_random_nomsd,
    get_random_phmsd,
    shaped_normal,
)
from ipie.walkers.multi_det_batch import MultiDetTrialWalkerBatch
>>>>>>> 41cde2fa
from ipie.walkers.single_det_batch import SingleDetWalkerBatch
from ipie.trial_wavefunction.single_det import SingleDet


@pytest.mark.gpu
def test_exchange_kernel_reduction():
    import cupy

    nchol = 101
    nocc = 31
    nwalk = 7
    chunk_size = 10
    T = cupy.array(shaped_normal((nchol, nocc, nwalk, nocc), cmplx=True))
    buff = T.copy().reshape((nchol, -1))
    exx = cupy.einsum("xjwi,xiwj->w", T, T)
    exx_test = cupy.zeros_like(exx)
    from ipie.estimators.kernels.gpu import exchange as kernels

    kernels.exchange_reduction(T, exx_test)
    assert numpy.allclose(exx_test, exx)
    nchol_left = nchol
    exx_test = cupy.zeros_like(exx)
    exx_test_2 = cupy.zeros_like(exx)
    for i in range(ceil(nchol / 10)):
        nchol_chunk = min(chunk_size, nchol_left)
        chol_sls = slice(i * chunk_size, i * chunk_size + nchol_chunk)
        size = nwalk * nchol_chunk * nocc * nocc
        # alpha-alpha
        Txij = buff[chol_sls].reshape((nchol_chunk, nocc, nwalk, nocc))
        kernels.exchange_reduction(Txij, exx_test)
        nchol_left -= chunk_size
    assert numpy.allclose(exx_test, exx)


@pytest.mark.gpu
def test_local_energy_single_det_batch():
    numpy.random.seed(7)
    nmo = 10
    nelec = (5, 5)
    nwalkers = 10
    nsteps = 25
    from ipie.utils.backend import arraylib as xp

    h1e, chol, enuc, eri = generate_hamiltonian(nmo, nelec, cplx=False)

    chol = chol.reshape((-1, nmo * nmo)).T.copy()

    nchol = chol.shape[-1]
    chol = chol.reshape((nmo, nmo, nchol))

    idx = numpy.triu_indices(nmo)
    cp_shape = (nmo * (nmo + 1) // 2, chol.shape[-1])
    chol_packed = numpy.zeros(cp_shape, dtype=chol.dtype)
    pack_cholesky(idx[0], idx[1], chol_packed, chol)
    chol = chol.reshape((nmo * nmo, nchol))

    system = Generic(nelec=nelec)
    ham = HamGeneric(
        h1e=numpy.array([h1e, h1e]), chol=chol, chol_packed=chol_packed, ecore=0
    )
    # Test PH type wavefunction.
    wfn, init = get_random_phmsd(
        system.nup, system.ndown, ham.nbasis, ndet=1, init=True
    )
    Id = numpy.eye(ham.nbasis)
    wfn = numpy.hstack([Id[:,:system.nup], Id[:,:system.ndown]])
    trial = SingleDet(wfn, system.nelec, ham.nbasis, init=init)
    trial.half_rotate(system, ham)
    # trial.calculate_energy(system, ham)

    numpy.random.seed(7)

    options = {"hybrid": True}
    qmc = dotdict({"dt": 0.005, "nstblz": 5, "batched": True, "nwalkers": nwalkers})
    prop = Continuous(system, ham, trial, qmc, options=options)
    walker_batch = SingleDetWalkerBatch(system, ham, trial, nwalkers)

    prop.cast_to_cupy()
    ham.cast_to_cupy()
    trial.cast_to_cupy()
    walker_batch.cast_to_cupy()

    for i in range(nsteps):
        prop.propagate_walker_batch(walker_batch, system, ham, trial, trial.energy)
        walker_batch.reortho()

    energies_einsum = local_energy_single_det_batch_gpu(
        system, ham, walker_batch, trial
    )

    energies_einsum_chunks = local_energy_single_det_batch_gpu(
        system,
        ham,
        walker_batch,
        trial,
        max_mem=1e-6,
    )
    from ipie.estimators.local_energy_sd import local_energy_single_det_batch_gpu_old

    energies_einsum_old = local_energy_single_det_batch_gpu_old(
        system, ham, walker_batch, trial
    )
    walker_batch.Ghalfa = cupy.asnumpy(walker_batch.Ghalfa)
    walker_batch.Ghalfb = cupy.asnumpy(walker_batch.Ghalfb)
    trial._rchola = cupy.asnumpy(trial._rchola)
    trial._rcholb = cupy.asnumpy(trial._rcholb)
    trial._rH1a = cupy.asnumpy(trial._rH1a)
    trial._rH1b = cupy.asnumpy(trial._rH1b)
    energies = local_energy_single_det_batch(system, ham, walker_batch, trial)

    assert numpy.allclose(energies, energies_einsum_old)
    assert numpy.allclose(energies, energies_einsum)
    assert numpy.allclose(energies, energies_einsum_chunks)


if __name__ == "__main__":
    test_local_energy_single_det_batch()<|MERGE_RESOLUTION|>--- conflicted
+++ resolved
@@ -35,20 +35,8 @@
 from ipie.propagation.continuous import Continuous
 from ipie.systems.generic import Generic
 from ipie.utils.misc import dotdict
-<<<<<<< HEAD
-from ipie.utils.pack import pack_cholesky
-from ipie.utils.testing import (generate_hamiltonian,
-                                get_random_phmsd, shaped_normal)
-=======
 from ipie.utils.pack_numba import pack_cholesky
-from ipie.utils.testing import (
-    generate_hamiltonian,
-    get_random_nomsd,
-    get_random_phmsd,
-    shaped_normal,
-)
-from ipie.walkers.multi_det_batch import MultiDetTrialWalkerBatch
->>>>>>> 41cde2fa
+from ipie.utils.testing import generate_hamiltonian, get_random_phmsd, shaped_normal
 from ipie.walkers.single_det_batch import SingleDetWalkerBatch
 from ipie.trial_wavefunction.single_det import SingleDet
 
@@ -114,7 +102,7 @@
         system.nup, system.ndown, ham.nbasis, ndet=1, init=True
     )
     Id = numpy.eye(ham.nbasis)
-    wfn = numpy.hstack([Id[:,:system.nup], Id[:,:system.ndown]])
+    wfn = numpy.hstack([Id[:, : system.nup], Id[:, : system.ndown]])
     trial = SingleDet(wfn, system.nelec, ham.nbasis, init=init)
     trial.half_rotate(system, ham)
     # trial.calculate_energy(system, ham)
