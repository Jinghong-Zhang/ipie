.DS_Store
*lastfailed

# Data files.
*.json
*.out
*.hdf5
*.h5 # Make these hard to add
src/openfermion/data/

# Byte-compiled / optimized / DLL files
__pycache__/
.mypy_cache/*
*.py[cod]
*$py.class


# C extensions
*.so
*.c

# Distribution / packaging
.Python
build/
develop-eggs/
dist/
downloads/
eggs/
.eggs/
lib/
lib64/
parts/
sdist/
var/
wheels/
*.egg-info/
.installed.cfg
*.egg

# PyInstaller
#  Usually these files are written by a python script from a template
#  before PyInstaller builds the exe, so as to inject date/other infos into it.
*.manifest
*.spec

# Installer logs
pip-log.txt
pip-delete-this-directory.txt

# Unit test / coverage reports
htmlcov/
.tox/
.coverage
.coverage.*
.cache
nosetests.xml
coverage.xml
*.cover
.hypothesis/

# Sphinx documentation
docs/_build/

# PyBuilder
target/

# Jupyter Notebook
.ipynb_checkpoints

# pyenv
.python-version

# Environments
.env
.venv
env/
venv/
ENV/

# mkdocs documentation
/site
*.lprof

# cache
*.pytest_cache/

# swap files
*.swp

# idea SDK
.idea/

# no .dat files
*.dat

timing_scripts/*
examples/*/*/*h5
examples/*/*/*.chk
ipie/qmc/tests/reference_data/**/*.h5

*tmp*
*.chk
*.h5

*.svg
*.bin
*.e
*.txt
*wheels*
*FCIDUMP*
<<<<<<< HEAD
*out*

*.code-workspace
=======
*out*
>>>>>>> f5af0c02
<|MERGE_RESOLUTION|>--- conflicted
+++ resolved
@@ -108,10 +108,6 @@
 *.txt
 *wheels*
 *FCIDUMP*
-<<<<<<< HEAD
 *out*
 
 *.code-workspace
-=======
-*out*
->>>>>>> f5af0c02
