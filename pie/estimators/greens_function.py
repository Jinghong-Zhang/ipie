import numpy
import scipy.linalg
from pie.utils.linalg import  minor_mask
from pie.utils.misc import  is_cupy

<<<<<<< HEAD
=======
# Later we will add walker kinds as an input too
def get_greens_function(trial):
    """Wrapper to select the calc_overlap function

    Parameters
    ----------
    trial : class
        Trial wavefunction object.

    Returns
    -------
    propagator : class or None
        Propagator object.
    """
    if trial.name == "MultiSlater" and trial.ndets == 1:
        compute_greens_function = _greens_function_single_det
    elif trial.name == "MultiSlater" and trial.ndets > 1 and trial.wicks == False:
        compute_greens_function = greens_function_multi_det
    elif trial.name == "MultiSlater" and trial.ndets > 1 and trial.wicks == True:
        # compute_greens_function = greens_function_multi_det
        compute_greens_function = greens_function_multi_det_wicks
    else:
        compute_greens_function = None

    return compute_greens_function

def greens_function(walker_batch, trial):
    compute_greens_function = get_greens_function(trial)
    return compute_greens_function(walker_batch,trial)

def greens_function_single_det(walker_batch, trial):
    """Compute walker's green's function.

    Parameters
    ----------
    walker_batch : object
        SingleDetWalkerBatch object.
    trial : object
        Trial wavefunction object.
    Returns
    -------
    det : float64 / complex128
        Determinant of overlap matrix.
    """
    if is_cupy(trial.psi): # if even one array is a cupy array we should assume the rest is done with cupy
        import cupy
        assert(cupy.is_available())
        array = cupy.array
        dot = cupy.dot
        exp = cupy.exp
        inv = cupy.linalg.inv
        slogdet = cupy.linalg.slogdet
    else:
        array = numpy.array
        dot = numpy.dot
        exp = numpy.exp
        inv = scipy.linalg.inv
        slogdet = numpy.linalg.slogdet

    nup = walker_batch.nup
    ndown = walker_batch.ndown

    det = []

    for iw in range(walker_batch.nwalkers):
        ovlp = dot(walker_batch.phia[iw].T, trial.psi[:,:nup].conj())
        ovlp_inv = inv(ovlp)
        walker_batch.Ghalfa[iw] = dot(ovlp_inv, walker_batch.phia[iw].T)
        walker_batch.Ga[iw] = dot(trial.psi[:,:nup].conj(), walker_batch.Ghalfa[iw])
        sign_a, log_ovlp_a = slogdet(ovlp)
        sign_b, log_ovlp_b = 1.0, 0.0
        if ndown > 0 and not walker_batch.rhf:
            ovlp = dot(walker_batch.phib[iw].T, trial.psi[:,nup:].conj())
            sign_b, log_ovlp_b = slogdet(ovlp)
            walker_batch.Ghalfb[iw] = dot(inv(ovlp), walker_batch.phib[iw].T)
            walker_batch.Gb[iw] = dot(trial.psi[:,nup:].conj(), walker_batch.Ghalfb[iw])
            det += [sign_a*sign_b*exp(log_ovlp_a+log_ovlp_b-walker_batch.log_shift[iw])]
        elif ndown > 0 and walker_batch.rhf:
            det += [sign_a*sign_a*exp(log_ovlp_a+log_ovlp_a-walker_batch.log_shift[iw])]
        elif ndown == 0:
            det += [sign_a*exp(log_ovlp_a-walker_batch.log_shift)]

    det = array(det, dtype=numpy.complex128)

    return det

def _greens_function_single_det(walker_batch, trial):
    # Hack for poor cpu batched performance for the moment.
    # einsum performs poorly on cpu for these operations
    # so use for loop instead for the time being.
    # see: https://github.com/numpy/numpy/issues/19647
    if is_cupy(trial.psi):
        return greens_function_single_det_batch(walker_batch, trial)
    else:
        return greens_function_single_det(walker_batch, trial)

def greens_function_single_det_batch(walker_batch, trial):
    """Compute walker's green's function using only batched operations.

    Parameters
    ----------
    walker_batch : object
        SingleDetWalkerBatch object.
    trial : object
        Trial wavefunction object.
    Returns
    -------
    ot : float64 / complex128
        Overlap with trial.
    """
    if is_cupy(trial.psi): # if even one array is a cupy array we should assume the rest is done with cupy
        import cupy
        assert(cupy.is_available())
        array = cupy.array
        dot = cupy.dot
        exp = cupy.exp
        einsum = cupy.einsum
        inv = cupy.linalg.inv
        slogdet = cupy.linalg.slogdet
    else:
        array = numpy.array
        dot = numpy.dot
        exp = numpy.exp
        einsum = numpy.einsum
        inv = numpy.linalg.inv
        slogdet = numpy.linalg.slogdet

    nup = walker_batch.nup
    ndown = walker_batch.ndown

    ovlp_a = einsum("wmi,mj->wij", walker_batch.phia, trial.psia.conj(), optimize=True)
    ovlp_inv_a = inv(ovlp_a)
    sign_a, log_ovlp_a = slogdet(ovlp_a)

    walker_batch.Ghalfa = einsum("wij,wmj->wim", ovlp_inv_a, walker_batch.phia, optimize=True)
    walker_batch.Ga = einsum("mi,win->wmn",trial.psia.conj(), walker_batch.Ghalfa, optimize=True)

    if ndown > 0 and not walker_batch.rhf:
        ovlp_b = einsum("wmi,mj->wij", walker_batch.phib, trial.psib.conj(), optimize = True)
        ovlp_inv_b = inv(ovlp_b)

        sign_b, log_ovlp_b = slogdet(ovlp_b)
        walker_batch.Ghalfb = einsum("wij,wmj->wim", ovlp_inv_b, walker_batch.phib, optimize=True)
        walker_batch.Gb = einsum("mi,win->wmn",trial.psib.conj(), walker_batch.Ghalfb, optimize=True)
        ot = sign_a*sign_b*exp(log_ovlp_a+log_ovlp_b-walker_batch.log_shift)
    elif ndown > 0 and walker_batch.rhf:
        ot = sign_a*sign_a*exp(log_ovlp_a+log_ovlp_a-walker_batch.log_shift)
    elif ndown == 0:
        ot = sign_a*exp(log_ovlp_a-walker_batch.log_shift)

    return ot


def greens_function_multi_det(walker_batch, trial):
    """Compute walker's green's function.

    Parameters
    ----------
    walker_batch : object
        MultiDetTrialWalkerBatch object.
    trial : object
        Trial wavefunction object.
    Returns
    -------
    det : float64 / complex128
        Determinant of overlap matrix.
    """
    nup = walker_batch.nup
    walker_batch.Ga.fill(0.0)
    walker_batch.Gb.fill(0.0)
    tot_ovlps = numpy.zeros(walker_batch.nwalkers, dtype = numpy.complex128)
    for iw in range(walker_batch.nwalkers):
        for (ix, detix) in enumerate(trial.psi):
            # construct "local" green's functions for each component of psi_T
            Oup = numpy.dot(walker_batch.phia[iw].T, detix[:,:nup].conj())
            # det(A) = det(A^T)
            sign_a, logdet_a = numpy.linalg.slogdet(Oup)
            walker_batch.det_ovlpas[iw,ix] = sign_a*numpy.exp(logdet_a)
            if abs(walker_batch.det_ovlpas[iw,ix]) < 1e-16:
                continue

            Odn = numpy.dot(walker_batch.phib[iw].T, detix[:,nup:].conj())
            sign_b, logdet_b = numpy.linalg.slogdet(Odn)
            walker_batch.det_ovlpbs[iw,ix] = sign_b*numpy.exp(logdet_b)
            ovlp = walker_batch.det_ovlpas[iw,ix] * walker_batch.det_ovlpbs[iw,ix]
            if abs(ovlp) < 1e-16:
                continue

            inv_ovlp = scipy.linalg.inv(Oup)
            walker_batch.Gihalfa[iw,ix,:,:] = numpy.dot(inv_ovlp, walker_batch.phia[iw].T)
            walker_batch.Gia[iw,ix,:,:] = numpy.dot(detix[:,:nup].conj(), walker_batch.Gihalfa[iw,ix,:,:])

            inv_ovlp = scipy.linalg.inv(Odn)
            walker_batch.Gihalfb[iw,ix,:,:] = numpy.dot(inv_ovlp, walker_batch.phib[iw].T)
            walker_batch.Gib[iw,ix,:,:] = numpy.dot(detix[:,nup:].conj(),walker_batch.Gihalfb[iw,ix,:,:])

            tot_ovlps[iw] += trial.coeffs[ix].conj()*ovlp
            walker_batch.det_weights[iw,ix] = trial.coeffs[ix].conj() * ovlp

            walker_batch.Ga[iw] += walker_batch.Gia[iw,ix,:,:] * ovlp * trial.coeffs[ix].conj()
            walker_batch.Gb[iw] += walker_batch.Gib[iw,ix,:,:] * ovlp * trial.coeffs[ix].conj()
        
        walker_batch.Ga[iw] /= tot_ovlps[iw]
        walker_batch.Gb[iw] /= tot_ovlps[iw]

    return tot_ovlps

def greens_function_multi_det_wicks(walker_batch, trial):
    """Compute walker's green's function using Wick's theorem.

    Parameters
    ----------
    walker_batch : object
        MultiDetTrialWalkerBatch object.
    trial : object
        Trial wavefunction object.
    Returns
    -------
    det : float64 / complex128
        Determinant of overlap matrix.
    """
    tot_ovlps = numpy.zeros(walker_batch.nwalkers, dtype = numpy.complex128)
    nbasis = walker_batch.Ga.shape[-1]

    nup = walker_batch.nup
    ndown = walker_batch.ndown

    walker_batch.Ga.fill(0.0+0.0j)
    walker_batch.Gb.fill(0.0+0.0j)

    for iw in range(walker_batch.nwalkers):        
        phia = walker_batch.phia[iw] # walker wfn
        phib = walker_batch.phib[iw] # walker wfn

        Oalpha = numpy.dot(trial.psi0a.conj().T, phia)
        sign_a, logdet_a = numpy.linalg.slogdet(Oalpha)
        logdet_b, sign_b = 0.0, 1.0
        Obeta = numpy.dot(trial.psi0b.conj().T, phib)
        sign_b, logdet_b = numpy.linalg.slogdet(Obeta)

        ovlp0 = sign_a*sign_b*numpy.exp(logdet_a+logdet_b)
        walker_batch.det_ovlpas[iw,0] = sign_a*numpy.exp(logdet_a)
        walker_batch.det_ovlpbs[iw,0] = sign_b*numpy.exp(logdet_b)
        ovlpa0 = walker_batch.det_ovlpas[iw,0]
        ovlpab = walker_batch.det_ovlpbs[iw,0]

        # G0, G0H = gab_spin(trial.psi0, phi, nup, ndown)
        G0a, G0Ha = gab_mod(trial.psi0a, phia)
        G0b, G0Hb = gab_mod(trial.psi0b, phib)
        walker_batch.G0a[iw] = G0a
        walker_batch.G0b[iw] = G0b
        walker_batch.Q0a[iw] = numpy.eye(nbasis) - walker_batch.G0a[iw]
        walker_batch.Q0b[iw] = numpy.eye(nbasis) - walker_batch.G0b[iw]

        G0a = walker_batch.G0a[iw]
        G0b = walker_batch.G0b[iw]
        Q0a = walker_batch.Q0a[iw]
        Q0b = walker_batch.Q0b[iw]

        ovlp = 0.0 + 0.0j
        ovlp += trial.coeffs[0].conj()
        
        walker_batch.Ga[iw] += G0a * trial.coeffs[0].conj()
        walker_batch.Gb[iw] += G0b * trial.coeffs[0].conj()
        
        walker_batch.CIa[iw].fill(0.0+0.0j)
        walker_batch.CIb[iw].fill(0.0+0.0j)

        for jdet in range(1, trial.ndets):
            nex_a = len(trial.cre_a[jdet])
            nex_b = len(trial.cre_b[jdet])

            det_a = numpy.zeros((nex_a,nex_a), dtype=numpy.complex128)    
            det_b = numpy.zeros((nex_b,nex_b), dtype=numpy.complex128)    

            for iex in range(nex_a):
                det_a[iex,iex] = G0a[trial.cre_a[jdet][iex],trial.anh_a[jdet][iex]]
                for jex in range(iex+1, nex_a):
                    det_a[iex, jex] = G0a[trial.cre_a[jdet][iex],trial.anh_a[jdet][jex]]
                    det_a[jex, iex] = G0a[trial.cre_a[jdet][jex],trial.anh_a[jdet][iex]]
            for iex in range(nex_b):
                det_b[iex,iex] = G0b[trial.cre_b[jdet][iex],trial.anh_b[jdet][iex]]
                for jex in range(iex+1, nex_b):
                    det_b[iex, jex] = G0b[trial.cre_b[jdet][iex],trial.anh_b[jdet][jex]]
                    det_b[jex, iex] = G0b[trial.cre_b[jdet][jex],trial.anh_b[jdet][iex]]

            walker_batch.det_ovlpas[iw,jdet] = numpy.linalg.det(det_a) * trial.phase_a[jdet]
            walker_batch.det_ovlpbs[iw,jdet] = numpy.linalg.det(det_b) * trial.phase_b[jdet]
            ovlpa = walker_batch.det_ovlpas[iw,jdet]
            ovlpb = walker_batch.det_ovlpbs[iw,jdet]

            ovlp += trial.coeffs[jdet].conj() * ovlpa * ovlpb

            # contribution 1 (disconnected diagrams)
            walker_batch.Ga[iw] += trial.coeffs[jdet].conj() * G0a * ovlpa * ovlpb
            walker_batch.Gb[iw] += trial.coeffs[jdet].conj() * G0b * ovlpa * ovlpb 
            # intermediates for contribution 2 (connected diagrams)
            if (nex_a == 1):
                walker_batch.CIa[iw,trial.anh_a[jdet][0],trial.cre_a[jdet][0]] += trial.coeffs[jdet].conj() * trial.phase_a[jdet] * ovlpb
            elif (nex_a == 2):
                p = trial.cre_a[jdet][0]
                q = trial.anh_a[jdet][0]
                r = trial.cre_a[jdet][1]
                s = trial.anh_a[jdet][1]
                walker_batch.CIa[iw,q,p] += trial.coeffs[jdet].conj() * trial.phase_a[jdet] * ovlpb * G0a[r,s] 
                walker_batch.CIa[iw,s,r] += trial.coeffs[jdet].conj() * trial.phase_a[jdet] * ovlpb * G0a[p,q] 
                walker_batch.CIa[iw,q,r] -= trial.coeffs[jdet].conj() * trial.phase_a[jdet] * ovlpb * G0a[p,s] 
                walker_batch.CIa[iw,s,p] -= trial.coeffs[jdet].conj() * trial.phase_a[jdet] * ovlpb * G0a[r,q] 
            elif (nex_a == 3):
                p = trial.cre_a[jdet][0]
                q = trial.anh_a[jdet][0]
                r = trial.cre_a[jdet][1]
                s = trial.anh_a[jdet][1]
                t = trial.cre_a[jdet][2]
                u = trial.anh_a[jdet][2]

                walker_batch.CIa[iw,q,p] += trial.coeffs[jdet].conj() * trial.phase_a[jdet] * ovlpb * (G0a[r,s]*G0a[t,u] - G0a[r,u]*G0a[t,s]) # 0 0
                walker_batch.CIa[iw,s,p] -= trial.coeffs[jdet].conj() * trial.phase_a[jdet] * ovlpb * (G0a[r,q]*G0a[t,u] - G0a[r,u]*G0a[t,q]) # 0 1
                walker_batch.CIa[iw,u,p] += trial.coeffs[jdet].conj() * trial.phase_a[jdet] * ovlpb * (G0a[r,q]*G0a[t,s] - G0a[r,s]*G0a[t,q]) # 0 2
                
                walker_batch.CIa[iw,q,r] -= trial.coeffs[jdet].conj() * trial.phase_a[jdet] * ovlpb * (G0a[p,s]*G0a[t,u] - G0a[p,u]*G0a[t,s]) # 1 0
                walker_batch.CIa[iw,s,r] += trial.coeffs[jdet].conj() * trial.phase_a[jdet] * ovlpb * (G0a[p,q]*G0a[t,u] - G0a[p,u]*G0a[t,q]) # 1 1
                walker_batch.CIa[iw,u,r] -= trial.coeffs[jdet].conj() * trial.phase_a[jdet] * ovlpb * (G0a[p,q]*G0a[t,s] - G0a[p,s]*G0a[t,q]) # 1 2

                walker_batch.CIa[iw,q,t] += trial.coeffs[jdet].conj() * trial.phase_a[jdet] * ovlpb * (G0a[p,s]*G0a[r,u] - G0a[p,u]*G0a[r,s]) # 2 0
                walker_batch.CIa[iw,s,t] -= trial.coeffs[jdet].conj() * trial.phase_a[jdet] * ovlpb * (G0a[p,q]*G0a[r,u] - G0a[p,u]*G0a[r,q]) # 2 1
                walker_batch.CIa[iw,u,t] += trial.coeffs[jdet].conj() * trial.phase_a[jdet] * ovlpb * (G0a[p,q]*G0a[r,s] - G0a[p,s]*G0a[r,q]) # 2 2

            elif (nex_a > 3):
                cofactor = numpy.zeros((nex_a-1, nex_a-1), dtype=numpy.complex128)
                for iex in range(nex_a):
                    p = trial.cre_a[jdet][iex]
                    for jex in range(nex_a):
                        q = trial.anh_a[jdet][jex]
                        cofactor[:,:] = minor_mask(det_b, iex, jex)
                        walker_batch.CIa[iw,q,p] += trial.coeffs[jdet].conj() * trial.phase_a[jdet] * ovlpb * (-1)**(iex+jex) * numpy.linalg.det(cofactor) 

            if (nex_b == 1):
                walker_batch.CIb[iw,trial.anh_b[jdet][0],trial.cre_b[jdet][0]] += trial.coeffs[jdet].conj() * trial.phase_b[jdet] * ovlpa
            elif (nex_b == 2):
                p = trial.cre_b[jdet][0]
                q = trial.anh_b[jdet][0]
                r = trial.cre_b[jdet][1]
                s = trial.anh_b[jdet][1]
                walker_batch.CIb[iw,q,p] += trial.coeffs[jdet].conj() * trial.phase_b[jdet] * ovlpa * G0b[r,s] 
                walker_batch.CIb[iw,s,r] += trial.coeffs[jdet].conj() * trial.phase_b[jdet] * ovlpa * G0b[p,q] 
                walker_batch.CIb[iw,q,r] -= trial.coeffs[jdet].conj() * trial.phase_b[jdet] * ovlpa * G0b[p,s] 
                walker_batch.CIb[iw,s,p] -= trial.coeffs[jdet].conj() * trial.phase_b[jdet] * ovlpa * G0b[r,q] 
            elif (nex_b == 3):
                p = trial.cre_b[jdet][0]
                q = trial.anh_b[jdet][0]
                r = trial.cre_b[jdet][1]
                s = trial.anh_b[jdet][1]
                t = trial.cre_b[jdet][2]
                u = trial.anh_b[jdet][2]

                walker_batch.CIb[iw,q,p] += trial.coeffs[jdet].conj() * trial.phase_b[jdet] * ovlpa * (G0b[r,s]*G0b[t,u] - G0b[r,u]*G0b[t,s]) # 0 0
                walker_batch.CIb[iw,s,p] -= trial.coeffs[jdet].conj() * trial.phase_b[jdet] * ovlpa * (G0b[r,q]*G0b[t,u] - G0b[r,u]*G0b[t,q]) # 0 1
                walker_batch.CIb[iw,u,p] += trial.coeffs[jdet].conj() * trial.phase_b[jdet] * ovlpa * (G0b[r,q]*G0b[t,s] - G0b[r,s]*G0b[t,q]) # 0 2
                
                walker_batch.CIb[iw,q,r] -= trial.coeffs[jdet].conj() * trial.phase_b[jdet] * ovlpa * (G0b[p,s]*G0b[t,u] - G0b[p,u]*G0b[t,s]) # 1 0
                walker_batch.CIb[iw,s,r] += trial.coeffs[jdet].conj() * trial.phase_b[jdet] * ovlpa * (G0b[p,q]*G0b[t,u] - G0b[p,u]*G0b[t,q]) # 1 1
                walker_batch.CIb[iw,u,r] -= trial.coeffs[jdet].conj() * trial.phase_b[jdet] * ovlpa * (G0b[p,q]*G0b[t,s] - G0b[p,s]*G0b[t,q]) # 1 2

                walker_batch.CIb[iw,q,t] += trial.coeffs[jdet].conj() * trial.phase_b[jdet] * ovlpa * (G0b[p,s]*G0b[r,u] - G0b[p,u]*G0b[r,s]) # 2 0
                walker_batch.CIb[iw,s,t] -= trial.coeffs[jdet].conj() * trial.phase_b[jdet] * ovlpa * (G0b[p,q]*G0b[r,u] - G0b[p,u]*G0b[r,q]) # 2 1
                walker_batch.CIb[iw,u,t] += trial.coeffs[jdet].conj() * trial.phase_b[jdet] * ovlpa * (G0b[p,q]*G0b[r,s] - G0b[p,s]*G0b[r,q]) # 2 2

            elif (nex_b > 3):
                cofactor = numpy.zeros((nex_b-1, nex_b-1), dtype=numpy.complex128)
                for iex in range(nex_b):
                    p = trial.cre_b[jdet][iex]
                    for jex in range(nex_b):
                        q = trial.anh_b[jdet][jex]
                        cofactor[:,:] = minor_mask(det_b, iex, jex)
                        walker_batch.CIb[iw,q,p] += trial.coeffs[jdet].conj() * trial.phase_b[jdet] * ovlpa * (-1)**(iex+jex) * numpy.linalg.det(cofactor) 

        # contribution 2 (connected diagrams)
        walker_batch.Ga[iw] += Q0a.dot(walker_batch.CIa[iw]).dot(G0a)
        walker_batch.Gb[iw] += Q0b.dot(walker_batch.CIb[iw]).dot(G0b)

        # multiplying everything by reference overlap        
        ovlp *= ovlp0
        walker_batch.Ga[iw] *= ovlp0
        walker_batch.Gb[iw] *= ovlp0

        walker_batch.Ga[iw] /= ovlp
        walker_batch.Gb[iw] /= ovlp

        tot_ovlps[iw] = ovlp

    return tot_ovlps

>>>>>>> aaa32c0a
# Green's functions
def gab(A, B):
    r"""One-particle Green's function.

    This actually returns 1-G since it's more useful, i.e.,

    .. math::
        \langle \phi_A|c_i^{\dagger}c_j|\phi_B\rangle =
        [B(A^{\dagger}B)^{-1}A^{\dagger}]_{ji}

    where :math:`A,B` are the matrices representing the Slater determinants
    :math:`|\psi_{A,B}\rangle`.

    For example, usually A would represent (an element of) the trial wavefunction.

    .. warning::
        Assumes A and B are not orthogonal.

    Parameters
    ----------
    A : :class:`numpy.ndarray`
        Matrix representation of the bra used to construct G.
    B : :class:`numpy.ndarray`
        Matrix representation of the ket used to construct G.

    Returns
    -------
    GAB : :class:`numpy.ndarray`
        (One minus) the green's function.
    """
    # Todo: check energy evaluation at later point, i.e., if this needs to be
    # transposed. Shouldn't matter for Hubbard model.
    inv_O = scipy.linalg.inv((A.conj().T).dot(B))
    GAB = B.dot(inv_O.dot(A.conj().T))
    return GAB


def gab_mod(A, B):
    r"""One-particle Green's function.

    This actually returns 1-G since it's more useful, i.e.,

    .. math::
        \langle \phi_A|c_i^{\dagger}c_j|\phi_B\rangle =
        [B(A^{\dagger}B)^{-1}A^{\dagger}]_{ji}

    where :math:`A,B` are the matrices representing the Slater determinants
    :math:`|\psi_{A,B}\rangle`.

    For example, usually A would represent (an element of) the trial wavefunction.

    .. warning::
        Assumes A and B are not orthogonal.

    Parameters
    ----------
    A : :class:`numpy.ndarray`
        Matrix representation of the bra used to construct G.
    B : :class:`numpy.ndarray`
        Matrix representation of the ket used to construct G.

    Returns
    -------
    GAB : :class:`numpy.ndarray`
        (One minus) the green's function.
    """
    O = numpy.dot(B.T, A.conj())
    GHalf = numpy.dot(scipy.linalg.inv(O), B.T)
    G = numpy.dot(A.conj(), GHalf)
    return (G, GHalf)

def gab_spin(A, B, na, nb):
    GA, GAH = gab_mod(A[:,:na],B[:,:na])
    if nb > 0:
        GB, GBH = gab_mod(A[:,na:],B[:,na:])
    return numpy.array([GA, GB]), [GAH, GBH]


def gab_mod_ovlp(A, B):
    r"""One-particle Green's function.

    This actually returns 1-G since it's more useful, i.e.,

    .. math::
        \langle \phi_A|c_i^{\dagger}c_j|\phi_B\rangle =
        [B(A^{\dagger}B)^{-1}A^{\dagger}]_{ji}

    where :math:`A,B` are the matrices representing the Slater determinants
    :math:`|\psi_{A,B}\rangle`.

    For example, usually A would represent (an element of) the trial wavefunction.

    .. warning::
        Assumes A and B are not orthogonal.

    Parameters
    ----------
    A : :class:`numpy.ndarray`
        Matrix representation of the bra used to construct G.
    B : :class:`numpy.ndarray`
        Matrix representation of the ket used to construct G.

    Returns
    -------
    GAB : :class:`numpy.ndarray`
        (One minus) the green's function.
    """
    inv_O = scipy.linalg.inv(numpy.dot(B.T, A.conj()))
    GHalf = numpy.dot(inv_O, B.T)
    G = numpy.dot(A.conj(), GHalf)
    return (G, GHalf, inv_O)


def gab_multi_det(A, B, coeffs):
    r"""One-particle Green's function.

    This actually returns 1-G since it's more useful, i.e.,

    .. math::
        \langle \phi_A|c_i^{\dagger}c_j|\phi_B\rangle = [B(A^{*T}B)^{-1}A^{*T}]_{ji}

    where :math:`A,B` are the matrices representing the Slater determinants
    :math:`|\psi_{A,B}\rangle`.

    For example, usually A would represent a multi-determinant trial wavefunction.

    .. warning::
        Assumes A and B are not orthogonal.

    Parameters
    ----------
    A : :class:`numpy.ndarray`
        Numpy array of the Matrix representation of the elements of the bra used
        to construct G.
    B : :class:`numpy.ndarray`
        Matrix representation of the ket used to construct G.
    coeffs: :class:`numpy.ndarray`
        Trial wavefunction expansion coefficients. Assumed to be complex
        conjugated.

    Returns
    -------
    GAB : :class:`numpy.ndarray`
        (One minus) the green's function.
    """
    # Todo: check energy evaluation at later point, i.e., if this needs to be
    # transposed. Shouldn't matter for Hubbard model.
    Gi = numpy.zeros(A.shape)
    overlaps = numpy.zeros(A.shape[1])
    for (ix, Aix) in enumerate(A):
        # construct "local" green's functions for each component of A
        # Todo: list comprehension here.
        inv_O = scipy.linalg.inv((Aix.conj().T).dot(B))
        Gi[ix] = (B.dot(inv_O.dot(Aix.conj().T))).T
        overlaps[ix] = 1.0 / scipy.linalg.det(inv_O)
    denom = numpy.dot(coeffs, overlaps)
    return numpy.einsum('i,ijk,i->jk', coeffs, Gi, overlaps) / denom


def gab_multi_ghf_full(A, B, coeffs, bp_weights):
    """Green's function for back propagation.

    Parameters
    ----------
    A : :class:`numpy.ndarray`
        Numpy array of the Matrix representation of the elements of the bra used
        to construct G.
    B : :class:`numpy.ndarray`
        Matrix representation of the ket used to construct G.
    coeffs: :class:`numpy.ndarray`
        Trial wavefunction expansion coefficients. Assumed to be complex
        conjugated.
    bp_weights : :class:`numpy.ndarray`
        Factors arising from GS orthogonalisation.

    Returns
    -------
    G : :class:`numpy.ndarray`
        (One minus) the green's function.
    """
    M = A.shape[1] // 2
    Gi, overlaps = construct_multi_ghf_gab(A, B, coeffs)
    scale = max(max(bp_weights), max(overlaps))
    full_weights = bp_weights * coeffs * overlaps / scale
    denom = sum(full_weights)
    G = numpy.einsum('i,ijk->jk', full_weights, Gi) / denom

    return G


def gab_multi_ghf(A, B, coeffs, Gi=None, overlaps=None):
    """Construct components of multi-ghf trial wavefunction.

    Parameters
    ----------
    A : :class:`numpy.ndarray`
        Numpy array of the Matrix representation of the elements of the bra used
        to construct G.
    B : :class:`numpy.ndarray`
        Matrix representation of the ket used to construct G.
    Gi : :class:`numpy.ndarray`
        Array to store components of G. Default: None.
    overlaps : :class:`numpy.ndarray`
        Array to overlaps. Default: None.

    Returns
    -------
    Gi : :class:`numpy.ndarray`
        Array to store components of G. Default: None.
    overlaps : :class:`numpy.ndarray`
        Array to overlaps. Default: None.
    """
    M = B.shape[0] // 2
    if Gi is None:
        Gi = numpy.zeros(shape=(A.shape[0],A.shape[1],A.shape[1]), dtype=A.dtype)
    if overlaps is None:
        overlaps = numpy.zeros(A.shape[0], dtype=A.dtype)
    for (ix, Aix) in enumerate(A):
        # construct "local" green's functions for each component of A
        # Todo: list comprehension here.
        inv_O = scipy.linalg.inv((Aix.conj().T).dot(B))
        Gi[ix] = (B.dot(inv_O.dot(Aix.conj().T)))
        overlaps[ix] = 1.0 / scipy.linalg.det(inv_O)
    return (Gi, overlaps)


def gab_multi_det_full(A, B, coeffsA, coeffsB, GAB, weights):
    r"""One-particle Green's function.

    This actually returns 1-G since it's more useful, i.e.,

    .. math::
        \langle \phi_A|c_i^{\dagger}c_j|\phi_B\rangle = [B(A^{*T}B)^{-1}A^{*T}]_{ji}

    where :math:`A,B` are the matrices representing the Slater determinants
    :math:`|\psi_{A,B}\rangle`.

    .. todo: Fix docstring

    Here we assume both A and B are multi-determinant expansions.

    .. warning::
        Assumes A and B are not orthogonal.

    Parameters
    ----------
    A : :class:`numpy.ndarray`
        Numpy array of the Matrix representation of the elements of the bra used
        to construct G.
    B : :class:`numpy.ndarray`
        Array containing elements of multi-determinant matrix representation of
        the ket used to construct G.
    coeffsA: :class:`numpy.ndarray`
        Trial wavefunction expansion coefficients for wavefunction A. Assumed to
        be complex conjugated.
    coeffsB: :class:`numpy.ndarray`
        Trial wavefunction expansion coefficients for wavefunction A. Assumed to
        be complex conjugated.
    GAB : :class:`numpy.ndarray`
        Matrix of Green's functions.
    weights : :class:`numpy.ndarray`
        Matrix of weights needed to construct G

    Returns
    -------
    G : :class:`numpy.ndarray`
        Full Green's function.
    """
    for ix, (Aix, cix) in enumerate(zip(A, coeffsA)):
        for iy, (Biy, ciy) in enumerate(zip(B, coeffsB)):
            # construct "local" green's functions for each component of A
            inv_O = scipy.linalg.inv((Aix.conj().T).dot(Biy))
            GAB[ix,iy] = (Biy.dot(inv_O)).dot(Aix.conj().T)
            GAB[ix,iy] = (Biy.dot(inv_O)).dot(Aix.conj().T)
            weights[ix,iy] =  cix*(ciy.conj()) / scipy.linalg.det(inv_O)
    denom = numpy.sum(weights)
    G = numpy.einsum('ij,ijkl->kl', weights, GAB) / denom
    return G<|MERGE_RESOLUTION|>--- conflicted
+++ resolved
@@ -3,8 +3,6 @@
 from pie.utils.linalg import  minor_mask
 from pie.utils.misc import  is_cupy
 
-<<<<<<< HEAD
-=======
 # Later we will add walker kinds as an input too
 def get_greens_function(trial):
     """Wrapper to select the calc_overlap function
@@ -398,7 +396,6 @@
 
     return tot_ovlps
 
->>>>>>> aaa32c0a
 # Green's functions
 def gab(A, B):
     r"""One-particle Green's function.
